#tool nuget:?package=XamarinComponent
#addin nuget:?package=Cake.FileHelpers
#addin nuget:?package=Cake.Git
#addin nuget:?package=Cake.Incubator
#addin nuget:?package=Cake.Xamarin
#addin "Cake.AzureStorage"

using System.Net;
using System.Text;
using System.Text.RegularExpressions;

// MobileCenter module class definition.
class MobileCenterModule {
    public string AndroidModule { get; set; }
    public string IosModule { get; set; }
    public string DotNetModule { get; set; }
    public string NuGetVersion { get; set; }
    public string PackageId { get; set; }
    public string MainNuspecFilename { get; set; }
    public string NuGetPackageName
    {
        get
        {
            return PackageId + "." + NuGetVersion + ".nupkg";
        }
    }
    public string MacNuspecFilename 
    {
        get { return  "Mac" + MainNuspecFilename; }
    }
    public string WindowsNuspecFilename
    {
        get { return  "Windows" + MainNuspecFilename; }
    }
    public MobileCenterModule(string android, string ios, string dotnet, string mainNuspecFilename) {
        AndroidModule = android;
        IosModule = ios;
        DotNetModule = dotnet;
        MainNuspecFilename = mainNuspecFilename;
    }
}

// Prefix for temporary intermediates that are created by this script
var TEMPORARY_PREFIX = "CAKE_SCRIPT_TEMP";

var DOWNLOADED_ASSEMBLIES_FOLDER = TEMPORARY_PREFIX + "DownloadedAssemblies";
var MAC_ASSEMBLIES_ZIP = TEMPORARY_PREFIX + "MacAssemblies.zip";
var WINDOWS_ASSEMBLIES_ZIP = TEMPORARY_PREFIX + "WindowsAssemblies.zip";

// Assembly folders
var WINDOWS_CLASSIC_ASSEMBLIES_FOLDER = TEMPORARY_PREFIX + "WindowsDesktopAssemblies";
var UWP_ASSEMBLIES_FOLDER = TEMPORARY_PREFIX + "UWPAssemblies";
var IOS_ASSEMBLIES_FOLDER = TEMPORARY_PREFIX + "iOSAssemblies";
var ANDROID_ASSEMBLIES_FOLDER = TEMPORARY_PREFIX + "AndroidAssemblies";
var PCL_ASSEMBLIES_FOLDER = TEMPORARY_PREFIX + "PCLAssemblies";
var NETSTANDARD_ASSEMBLIES_FOLDER = TEMPORARY_PREFIX + "NETStandardAssemblies";

// Native SDK versions
var ANDROID_SDK_VERSION = "0.13.0";
var IOS_SDK_VERSION = "0.13.0";

var PLATFORM_PATHS = new PlatformPaths();

// URLs for downloading binaries.
/*
 * Read this: http://www.mono-project.com/docs/faq/security/.
 * On Windows,
 *     you have to do additional steps for SSL connection to download files.
 *     http://stackoverflow.com/questions/4926676/mono-webrequest-fails-with-https
 *     By running mozroots and install part of Mozilla's root certificates can make it work. 
 */

var SDK_STORAGE_URL = "https://mobilecentersdkdev.blob.core.windows.net/sdk/";
var ANDROID_URL = SDK_STORAGE_URL + "MobileCenter-SDK-Android-" + ANDROID_SDK_VERSION + ".zip";
var IOS_URL = SDK_STORAGE_URL + "MobileCenter-SDK-Apple-" + IOS_SDK_VERSION + ".zip";
var MAC_ASSEMBLIES_URL = SDK_STORAGE_URL + MAC_ASSEMBLIES_ZIP;
var WINDOWS_ASSEMBLIES_URL = SDK_STORAGE_URL + WINDOWS_ASSEMBLIES_ZIP;

// Available MobileCenter modules.
var MOBILECENTER_MODULES = new [] {
    new MobileCenterModule("mobile-center-release.aar", "MobileCenter.framework.zip", "SDK/MobileCenter/Microsoft.Azure.Mobile", "MobileCenter.nuspec"),
    new MobileCenterModule("mobile-center-analytics-release.aar", "MobileCenterAnalytics.framework.zip", "SDK/MobileCenterAnalytics/Microsoft.Azure.Mobile.Analytics", "MobileCenterAnalytics.nuspec"),
    new MobileCenterModule("mobile-center-crashes-release.aar", "MobileCenterCrashes.framework.zip", "SDK/MobileCenterCrashes/Microsoft.Azure.Mobile.Crashes", "MobileCenterCrashes.nuspec"),
    new MobileCenterModule("mobile-center-distribute-release.aar", "MobileCenterDistribute.framework.zip", "SDK/MobileCenterDistribute/Microsoft.Azure.Mobile.Distribute", "MobileCenterDistribute.nuspec"),
    new MobileCenterModule("mobile-center-push-release.aar", "MobileCenterPush.framework.zip", "SDK/MobileCenterPush/Microsoft.Azure.Mobile.Push", "MobileCenterPush.nuspec"),
    new MobileCenterModule("mobile-center-rum-release.aar", null, "SDK/MobileCenterRum/Microsoft.Azure.Mobile.Rum", "MobileCenterRum.nuspec")
};

// Task TARGET for build
var TARGET = Argument("target", Argument("t", "Default"));

// Storage id to append to upload and download file names in storage
var STORAGE_ID = Argument("StorageId", Argument("storage-id", ""));

class AssemblyGroup
{
    public string[] AssemblyPaths {get; set;}
    public string AssemblyFolder {get; set;}
}

// This class contains the assembly folder paths and other platform dependent paths involved in preparing assemblies for VSTS and Azure storage.
// When a new platform is supported, an AssemblyGroup must be created and added to the proper {OS}UploadAssemblyGroups array. Also, its 
// AssemblyFolder must be added to the correct platform's "DownloadAssemblyFolders" array.
class PlatformPaths
{
    public PlatformPaths()
    {
        UploadAssemblyGroups = new List<AssemblyGroup>();
        DownloadAssemblyFolders = new List<string>();
    }

    // Folders for the assemblies that the current platform must create and upload
    public List<AssemblyGroup> UploadAssemblyGroups {get; set;}

    // The name of the zip file to upload
    public string UploadAssembliesZip {get; set;}

    // The name of the zip file to download
    public string DownloadAssembliesZip {get; set;}
    // The paths of downloaded assembly folders
    public List<string> DownloadAssemblyFolders {get; set;}

    // The URL to download files from
    public string DownloadUrl {get; set;}
}

// Prepare the platform paths for downloading, uploading, and preparing assemblies
Setup(context =>
{
    if (IsRunningOnUnix())
    {
        var iosAssemblyGroup = new AssemblyGroup {
            AssemblyFolder = IOS_ASSEMBLIES_FOLDER,
            AssemblyPaths = new string[] {  "SDK/MobileCenter/Microsoft.Azure.Mobile.iOS/bin/Release/Microsoft.Azure.Mobile.dll",
                            "SDK/MobileCenter/Microsoft.Azure.Mobile.iOS/bin/Release/Microsoft.Azure.Mobile.iOS.Bindings.dll",
                            "SDK/MobileCenterAnalytics/Microsoft.Azure.Mobile.Analytics.iOS/bin/Release/Microsoft.Azure.Mobile.Analytics.dll",
                            "SDK/MobileCenterAnalytics/Microsoft.Azure.Mobile.Analytics.iOS/bin/Release/Microsoft.Azure.Mobile.Analytics.iOS.Bindings.dll",
                            "SDK/MobileCenterCrashes/Microsoft.Azure.Mobile.Crashes.iOS/bin/Release/Microsoft.Azure.Mobile.Crashes.dll",
                            "SDK/MobileCenterCrashes/Microsoft.Azure.Mobile.Crashes.iOS/bin/Release/Microsoft.Azure.Mobile.Crashes.iOS.Bindings.dll",
                            "SDK/MobileCenterDistribute/Microsoft.Azure.Mobile.Distribute.iOS/bin/Release/Microsoft.Azure.Mobile.Distribute.dll",
                            "SDK/MobileCenterDistribute/Microsoft.Azure.Mobile.Distribute.iOS/bin/Release/Microsoft.Azure.Mobile.Distribute.iOS.Bindings.dll",
                            "SDK/MobileCenterPush/Microsoft.Azure.Mobile.Push.iOS/bin/Release/Microsoft.Azure.Mobile.Push.dll",
                            "SDK/MobileCenterPush/Microsoft.Azure.Mobile.Push.iOS.Bindings/bin/Release/Microsoft.Azure.Mobile.Push.iOS.Bindings.dll" }
        };
        var androidAssemblyGroup = new AssemblyGroup {
            AssemblyFolder = ANDROID_ASSEMBLIES_FOLDER,
            AssemblyPaths = new string[] {  "SDK/MobileCenter/Microsoft.Azure.Mobile.Android/bin/Release/Microsoft.Azure.Mobile.dll",
                            "SDK/MobileCenter/Microsoft.Azure.Mobile.Android/bin/Release/Microsoft.Azure.Mobile.Android.Bindings.dll",
                            "SDK/MobileCenterAnalytics/Microsoft.Azure.Mobile.Analytics.Android/bin/Release/Microsoft.Azure.Mobile.Analytics.dll",
                            "SDK/MobileCenterAnalytics/Microsoft.Azure.Mobile.Analytics.Android/bin/Release/Microsoft.Azure.Mobile.Analytics.Android.Bindings.dll",
                            "SDK/MobileCenterCrashes/Microsoft.Azure.Mobile.Crashes.Android/bin/Release/Microsoft.Azure.Mobile.Crashes.dll",
                            "SDK/MobileCenterCrashes/Microsoft.Azure.Mobile.Crashes.Android/bin/Release/Microsoft.Azure.Mobile.Crashes.Android.Bindings.dll",
                            "SDK/MobileCenterDistribute/Microsoft.Azure.Mobile.Distribute.Android/bin/Release/Microsoft.Azure.Mobile.Distribute.dll",
                            "SDK/MobileCenterDistribute/Microsoft.Azure.Mobile.Distribute.Android/bin/Release/Microsoft.Azure.Mobile.Distribute.Android.Bindings.dll",
                            "SDK/MobileCenterPush/Microsoft.Azure.Mobile.Push.Android/bin/Release/Microsoft.Azure.Mobile.Push.dll",
                            "SDK/MobileCenterPush/Microsoft.Azure.Mobile.Push.Android.Bindings/bin/Release/Microsoft.Azure.Mobile.Push.Android.Bindings.dll",
                            "SDK/MobileCenterRum/Microsoft.Azure.Mobile.Rum.Android/bin/Release/Microsoft.Azure.Mobile.Rum.dll",
                            "SDK/MobileCenterRum/Microsoft.Azure.Mobile.Rum.Android.Bindings/bin/Release/Microsoft.Azure.Mobile.Rum.Android.Bindings.dll" }
        };
        var pclAssemblyGroup = new AssemblyGroup {
            AssemblyFolder = PCL_ASSEMBLIES_FOLDER,
<<<<<<< HEAD
            AssemblyPaths = new string[] {  "SDK/MobileCenter/Microsoft.Azure.Mobile/bin/Release/Microsoft.Azure.Mobile.dll",
                            "SDK/MobileCenterAnalytics/Microsoft.Azure.Mobile.Analytics/bin/Release/Microsoft.Azure.Mobile.Analytics.dll",
                            "SDK/MobileCenterCrashes/Microsoft.Azure.Mobile.Crashes/bin/Release/Microsoft.Azure.Mobile.Crashes.dll",
                            "SDK/MobileCenterDistribute/Microsoft.Azure.Mobile.Distribute/bin/Release/Microsoft.Azure.Mobile.Distribute.dll",
                            "SDK/MobileCenterPush/Microsoft.Azure.Mobile.Push/bin/Release/Microsoft.Azure.Mobile.Push.dll",
                            "SDK/MobileCenterRum/Microsoft.Azure.Mobile.Rum/bin/Release/Microsoft.Azure.Mobile.Rum.dll" }
=======
            AssemblyPaths = new string[] {	"SDK/MobileCenter/Microsoft.Azure.Mobile/bin/Release/portable-net45+win8+wpa81+wp8/Microsoft.Azure.Mobile.dll",
                            "SDK/MobileCenterAnalytics/Microsoft.Azure.Mobile.Analytics/bin/Release/portable-net45+win8+wpa81+wp8/Microsoft.Azure.Mobile.Analytics.dll",
                            "SDK/MobileCenterCrashes/Microsoft.Azure.Mobile.Crashes/bin/Release/portable-net45+win8+wpa81+wp8/Microsoft.Azure.Mobile.Crashes.dll",
                            "SDK/MobileCenterDistribute/Microsoft.Azure.Mobile.Distribute/bin/Release/portable-net45+win8+wpa81+wp8/Microsoft.Azure.Mobile.Distribute.dll",
                            "SDK/MobileCenterPush/Microsoft.Azure.Mobile.Push/bin/Release/portable-net45+win8+wpa81+wp8/Microsoft.Azure.Mobile.Push.dll",
                            "SDK/MobileCenterRum/Microsoft.Azure.Mobile.Rum/bin/Release/portable-net45+win8+wpa81+wp8/Microsoft.Azure.Mobile.Rum.dll" }
        };
        var netStandardAssemblyGroup = new AssemblyGroup {
            AssemblyFolder = NETSTANDARD_ASSEMBLIES_FOLDER,
            AssemblyPaths = new string[] {	"SDK/MobileCenter/Microsoft.Azure.Mobile/bin/Release/netstandard1.0/Microsoft.Azure.Mobile.dll",
                            "SDK/MobileCenterAnalytics/Microsoft.Azure.Mobile.Analytics/bin/Release/netstandard1.0/Microsoft.Azure.Mobile.Analytics.dll",
                            "SDK/MobileCenterCrashes/Microsoft.Azure.Mobile.Crashes/bin/Release/netstandard1.0/Microsoft.Azure.Mobile.Crashes.dll",
                            "SDK/MobileCenterDistribute/Microsoft.Azure.Mobile.Distribute/bin/Release/netstandard1.0/Microsoft.Azure.Mobile.Distribute.dll",
                            "SDK/MobileCenterPush/Microsoft.Azure.Mobile.Push/bin/Release/netstandard1.0/Microsoft.Azure.Mobile.Push.dll",
                            "SDK/MobileCenterRum/Microsoft.Azure.Mobile.Rum/bin/Release/netstandard1.0/Microsoft.Azure.Mobile.Rum.dll" }
>>>>>>> 98f357a5
        };
        PLATFORM_PATHS.UploadAssemblyGroups.Add(iosAssemblyGroup);
        PLATFORM_PATHS.UploadAssemblyGroups.Add(androidAssemblyGroup);
        PLATFORM_PATHS.UploadAssemblyGroups.Add(pclAssemblyGroup);
<<<<<<< HEAD
        PLATFORM_PATHS.DownloadAssemblyFolders.Add(WINDOWS_CLASSIC_ASSEMBLIES_FOLDER);
=======
        PLATFORM_PATHS.UploadAssemblyGroups.Add(netStandardAssemblyGroup);
>>>>>>> 98f357a5
        PLATFORM_PATHS.DownloadAssemblyFolders.Add(UWP_ASSEMBLIES_FOLDER);
        PLATFORM_PATHS.DownloadAssemblyFolders.Add(UWP_ASSEMBLIES_FOLDER + "/x86");
        PLATFORM_PATHS.DownloadAssemblyFolders.Add(UWP_ASSEMBLIES_FOLDER + "/x64");
        PLATFORM_PATHS.DownloadAssemblyFolders.Add(UWP_ASSEMBLIES_FOLDER + "/ARM");
        PLATFORM_PATHS.UploadAssembliesZip = MAC_ASSEMBLIES_ZIP + STORAGE_ID;
        PLATFORM_PATHS.DownloadUrl = WINDOWS_ASSEMBLIES_URL + STORAGE_ID;
        PLATFORM_PATHS.DownloadAssembliesZip = WINDOWS_ASSEMBLIES_ZIP + STORAGE_ID;
    }
    else
    {
        var windowsClassicAssemblyGroup = new AssemblyGroup {
            AssemblyFolder = WINDOWS_CLASSIC_ASSEMBLIES_FOLDER,
            AssemblyPaths = new string[] {
                "SDK/MobileCenter/Microsoft.Azure.Mobile.WindowsDesktop/bin/Release/Microsoft.Azure.Mobile.dll",
                "SDK/MobileCenterAnalytics/Microsoft.Azure.Mobile.Analytics.WindowsDesktop/bin/Release/Microsoft.Azure.Mobile.Analytics.dll",
                "SDK/MobileCenterCrashes/Microsoft.Azure.Mobile.Crashes.WindowsDesktop/bin/Release/Microsoft.Azure.Mobile.Crashes.dll" }
            };
        var uwpAnyCpuAssemblyGroup = new AssemblyGroup {
            AssemblyFolder = UWP_ASSEMBLIES_FOLDER,
            AssemblyPaths = new string[] { "nuget/Microsoft.Azure.Mobile.Crashes.targets",
                                "SDK/MobileCenter/Microsoft.Azure.Mobile.UWP/bin/Release/Microsoft.Azure.Mobile.dll",
                                "SDK/MobileCenterAnalytics/Microsoft.Azure.Mobile.Analytics.UWP/bin/Release/Microsoft.Azure.Mobile.Analytics.dll",
                                "SDK/MobileCenterCrashes/Microsoft.Azure.Mobile.Crashes.UWP/bin/Reference/Microsoft.Azure.Mobile.Crashes.dll",
                                "SDK/MobileCenterPush/Microsoft.Azure.Mobile.Push.UWP/bin/Release/Microsoft.Azure.Mobile.Push.dll",
                                "SDK/MobileCenterRum/Microsoft.Azure.Mobile.Rum.UWP/bin/Release/Microsoft.Azure.Mobile.Rum.dll" }
        };
        var uwpX86AssemblyGroup = new AssemblyGroup {
            AssemblyFolder = UWP_ASSEMBLIES_FOLDER + "/x86",
            AssemblyPaths = new string[] { 	"SDK/MobileCenterCrashes/Microsoft.Azure.Mobile.Crashes.UWP/bin/x86/Release/Microsoft.Azure.Mobile.Crashes.dll",
                                "Release/WatsonRegistrationUtility/WatsonRegistrationUtility.dll",
                                   "Release/WatsonRegistrationUtility/WatsonRegistrationUtility.winmd" }
        };
        var uwpX64AssemblyGroup = new AssemblyGroup {
            AssemblyFolder = UWP_ASSEMBLIES_FOLDER + "/x64",
            AssemblyPaths =  new string[] {	"SDK/MobileCenterCrashes/Microsoft.Azure.Mobile.Crashes.UWP/bin/x64/Release/Microsoft.Azure.Mobile.Crashes.dll",
                                       "x64/Release/WatsonRegistrationUtility/WatsonRegistrationUtility.dll",
                                       "x64/Release/WatsonRegistrationUtility/WatsonRegistrationUtility.winmd" }
        };
        var uwpArmAssemblyGroup = new AssemblyGroup {
            AssemblyFolder = UWP_ASSEMBLIES_FOLDER + "/ARM",
            AssemblyPaths =  new string[] {  "SDK/MobileCenterCrashes/Microsoft.Azure.Mobile.Crashes.UWP/bin/ARM/Release/Microsoft.Azure.Mobile.Crashes.dll",
                                    "ARM/Release/WatsonRegistrationUtility/WatsonRegistrationUtility.dll",
                                    "ARM/Release/WatsonRegistrationUtility/WatsonRegistrationUtility.winmd" }
        };
        PLATFORM_PATHS.UploadAssemblyGroups.Add(uwpAnyCpuAssemblyGroup);
        PLATFORM_PATHS.UploadAssemblyGroups.Add(uwpX86AssemblyGroup);
        PLATFORM_PATHS.UploadAssemblyGroups.Add(uwpX64AssemblyGroup);
        PLATFORM_PATHS.UploadAssemblyGroups.Add(uwpArmAssemblyGroup);
        PLATFORM_PATHS.UploadAssemblyGroups.Add(windowsClassicAssemblyGroup);
        PLATFORM_PATHS.DownloadAssemblyFolders.Add(IOS_ASSEMBLIES_FOLDER);
        PLATFORM_PATHS.DownloadAssemblyFolders.Add(ANDROID_ASSEMBLIES_FOLDER);
        PLATFORM_PATHS.DownloadAssemblyFolders.Add(PCL_ASSEMBLIES_FOLDER);
        PLATFORM_PATHS.DownloadAssemblyFolders.Add(NETSTANDARD_ASSEMBLIES_FOLDER);
        PLATFORM_PATHS.UploadAssembliesZip = WINDOWS_ASSEMBLIES_ZIP + STORAGE_ID;
        PLATFORM_PATHS.DownloadUrl = MAC_ASSEMBLIES_URL + STORAGE_ID;
        PLATFORM_PATHS.DownloadAssembliesZip = MAC_ASSEMBLIES_ZIP + STORAGE_ID;
    }
});

// Versioning task.
Task("Version")
    .Does(() =>
{
    var project = ParseProject("./SDK/MobileCenter/Microsoft.Azure.Mobile/Microsoft.Azure.Mobile.csproj", configuration: "Release");
    var version = project.NetCore.Version;
    // Extract versions for modules.
    foreach (var module in MOBILECENTER_MODULES)
    {
        module.NuGetVersion = version;
    }
});

// Package id task
Task("PackageId")
    .Does(() =>
{
    // Extract package ids for modules.
    foreach (var module in MOBILECENTER_MODULES)
    {
        var nuspecText = FileReadText("./nuget/" + module.MainNuspecFilename);
        var startTag = "<id>";
        var endTag = "</id>";
        int startIndex = nuspecText.IndexOf(startTag) + startTag.Length;
        int length = nuspecText.IndexOf(endTag) - startIndex;
        var id = nuspecText.Substring(startIndex, length);
        Information("id = " + id);
        module.PackageId = id;
    }
});

Task("Build").IsDependentOn("MacBuild").IsDependentOn("WindowsBuild");

Task("MacBuild")
    .WithCriteria(() => IsRunningOnUnix())
    .Does(() => 
{
    // Run externals here instead of using dependency so that this doesn't get called on windows
    RunTarget("Externals");
    // Build solution
    NuGetRestore("./MobileCenter-SDK-Build-Mac.sln");
    MSBuild("./MobileCenter-SDK-Build-Mac.sln", c => c.Configuration = "Release");
}).OnError(HandleError);

// Building Windows code task
Task("WindowsBuild")
    .WithCriteria(() => !IsRunningOnUnix())
    .Does(() => 
{
    // Build solution
    NuGetRestore("./MobileCenter-SDK-Build-Windows.sln");
    MSBuild("./MobileCenter-SDK-Build-Windows.sln", settings => settings.SetConfiguration("Release").WithProperty("Platform", "x86"));
    MSBuild("./MobileCenter-SDK-Build-Windows.sln", settings => settings.SetConfiguration("Release").WithProperty("Platform", "x64"));
    MSBuild("./MobileCenter-SDK-Build-Windows.sln", settings => settings.SetConfiguration("Release").WithProperty("Platform", "ARM"));
    MSBuild("./MobileCenter-SDK-Build-Windows.sln", settings => settings.SetConfiguration("Release")); // any cpu
    MSBuild("./MobileCenter-SDK-Build-Windows.sln", settings => settings.SetConfiguration("Reference")); // any cpu
}).OnError(HandleError);

Task("PrepareAssemblies").IsDependentOn("Build").Does(()=>
{
    foreach (var assemblyGroup in PLATFORM_PATHS.UploadAssemblyGroups)
    {
        CopyFiles(assemblyGroup.AssemblyPaths, assemblyGroup.AssemblyFolder);
    }
}).OnError(HandleError);

// Task dependencies for binding each platform.
Task("Bindings-Android").IsDependentOn("Externals-Android");
Task("Bindings-Ios").IsDependentOn("Externals-Ios");

// Downloading Android binaries.
Task("Externals-Android")
    .Does(() => 
{
    CleanDirectory("./externals/android");

    // Download zip file.
    DownloadFile(ANDROID_URL, "./externals/android/android.zip");
    Unzip("./externals/android/android.zip", "./externals/android/");

    // Copy files to {DotNetModule}.Android.Bindings/Jars
    foreach (var module in MOBILECENTER_MODULES)
    {
        var files = GetFiles("./externals/android/*/" + module.AndroidModule);
        CopyFiles(files, module.DotNetModule + ".Android.Bindings/Jars/");
    }
}).OnError(HandleError);

// Downloading iOS binaries.
Task("Externals-Ios")
    .Does(() =>
{
    CleanDirectory("./externals/ios");

    // Download zip file containing MobileCenter frameworks
    DownloadFile(IOS_URL, "./externals/ios/ios.zip");
    Unzip("./externals/ios/ios.zip", "./externals/ios/");

    // Copy the MobileCenter binaries directly from the frameworks and add the ".a" extension
    var files = GetFiles("./externals/ios/*/iOS/*.framework/MobileCenter*");
    foreach (var file in files)
    {
        MoveFile(file, "./externals/ios/" + file.GetFilename() + ".a");
    }

    // Copy Distribute resource bundle and copy it to the externals directory. There is no method in cake to get all subdirectories.
    if(DirectoryExists("./externals/ios/MobileCenter-SDK-Apple/iOS/MobileCenterDistributeResources.bundle"))
    {
        MoveDirectory("./externals/ios/MobileCenter-SDK-Apple/iOS/MobileCenterDistributeResources.bundle", "./externals/ios/MobileCenterDistributeResources.bundle");
    }
}).OnError(HandleError);

// Create a common externals task depending on platform specific ones
Task("Externals").IsDependentOn("Externals-Ios").IsDependentOn("Externals-Android");

// Main Task.
Task("Default").IsDependentOn("NuGet").IsDependentOn("RemoveTemporaries");

// Build tests
Task("UITest").IsDependentOn("RestoreTestPackages").Does(() =>
{
    MSBuild("./Tests/UITests/Contoso.Forms.Test.UITests.csproj", c => c.Configuration = "Release");
});

// Pack NuGets for appropriate platform
Task("NuGet")
    .IsDependentOn("PrepareAssemblies")
    .IsDependentOn("Version")
    .Does(()=>
{
    // NuGet on mac trims out the first ./ so adding it twice works around
    var basePath = IsRunningOnUnix() ? (System.IO.Directory.GetCurrentDirectory().ToString() + @"/.") : "./";
    CleanDirectory("output");

    var specCopyName = TEMPORARY_PREFIX + "spec_copy.nuspec";

    // Packaging NuGets.
    foreach (var module in MOBILECENTER_MODULES)
    {
        var nuspecFilename = IsRunningOnUnix() ? module.MacNuspecFilename : module.WindowsNuspecFilename;

        // Skipping not exists modules.
        if (!FileExists("nuget/" + nuspecFilename))
        {
            continue;
        }

        // Prepare nuspec by making substitutions in a copied nuspec (to avoid altering the original)
        CopyFile("nuget/" + nuspecFilename, specCopyName);
        ReplaceTextInFiles(specCopyName, "$pcl_dir$", PCL_ASSEMBLIES_FOLDER);
        ReplaceTextInFiles(specCopyName, "$netstandard_dir$", NETSTANDARD_ASSEMBLIES_FOLDER);
        ReplaceTextInFiles(specCopyName, "$ios_dir$", IOS_ASSEMBLIES_FOLDER);
        ReplaceTextInFiles(specCopyName, "$windows_desktop_dir$", WINDOWS_CLASSIC_ASSEMBLIES_FOLDER);
        ReplaceTextInFiles(specCopyName, "$uwp_dir$", UWP_ASSEMBLIES_FOLDER);
        ReplaceTextInFiles(specCopyName, "$android_dir$", ANDROID_ASSEMBLIES_FOLDER);

        var spec = GetFiles(specCopyName);
        Information("Building a NuGet package for " + module.DotNetModule + " version " + module.NuGetVersion);
        NuGetPack(spec, new NuGetPackSettings {
            BasePath = basePath,
            Verbosity = NuGetVerbosity.Detailed,
            Version = module.NuGetVersion
        });

        // Clean up
        DeleteFiles(specCopyName);
    }
    MoveFiles("Microsoft.Azure.Mobile*.nupkg", "output");
}).OnError(HandleError);

// Add version to nuspecs for vsts (the release definition does not have the solutions and thus cannot extract a version from them)
Task("PrepareNuspecsForVSTS").IsDependentOn("Version").Does(()=>
{
    foreach (var module in MOBILECENTER_MODULES)
    {
        ReplaceTextInFiles("./nuget/" + module.MainNuspecFilename, "$version$", module.NuGetVersion);
    }
});

// Upload assemblies to Azure storage
Task("UploadAssemblies")
    .IsDependentOn("PrepareAssemblies")
    .Does(()=>
{
    // The environment variables below must be set for this task to succeed
    var apiKey = EnvironmentVariable("AZURE_STORAGE_ACCESS_KEY");
    var accountName = EnvironmentVariable("AZURE_STORAGE_ACCOUNT");

    foreach (var assemblyGroup in PLATFORM_PATHS.UploadAssemblyGroups)
    {
        var destinationFolder =  DOWNLOADED_ASSEMBLIES_FOLDER + "/" + assemblyGroup.AssemblyFolder;
        CleanDirectory(destinationFolder);
        CopyFiles(assemblyGroup.AssemblyPaths, destinationFolder);
    }

    Information("Uploading to blob " + PLATFORM_PATHS.UploadAssembliesZip);
    Zip(DOWNLOADED_ASSEMBLIES_FOLDER, PLATFORM_PATHS.UploadAssembliesZip);
    AzureStorage.UploadFileToBlob(new AzureStorageSettings
    {
        AccountName = accountName,
        ContainerName = "sdk",
        BlobName = PLATFORM_PATHS.UploadAssembliesZip,
        Key = apiKey,
        UseHttps = true
    }, PLATFORM_PATHS.UploadAssembliesZip);

}).OnError(HandleError).Finally(()=>RunTarget("RemoveTemporaries"));

// Download assemblies from azure storage
Task("DownloadAssemblies").Does(()=>
{
    Information("Fetching assemblies from url: " + PLATFORM_PATHS.DownloadUrl);
    CleanDirectory(DOWNLOADED_ASSEMBLIES_FOLDER);
    DownloadFile(PLATFORM_PATHS.DownloadUrl, PLATFORM_PATHS.DownloadAssembliesZip);
    Unzip(PLATFORM_PATHS.DownloadAssembliesZip, DOWNLOADED_ASSEMBLIES_FOLDER);
    DeleteFiles(PLATFORM_PATHS.DownloadAssembliesZip);
    Information("Successfully downloaded assemblies.");
}).OnError(HandleError);

Task("MergeAssemblies")
    .IsDependentOn("PrepareAssemblies")
    .IsDependentOn("DownloadAssemblies")
    .IsDependentOn("Version")
    .Does(()=>
{
    Information("Beginning complete package creation...");

    // Copy the downloaded files to their proper locations so the structure is as if
    // the downloaded assemblies were built locally (for the nuspecs to work)
    foreach (var assemblyFolder in PLATFORM_PATHS.DownloadAssemblyFolders)
    {
        CleanDirectory(assemblyFolder);
        var files = GetFiles(DOWNLOADED_ASSEMBLIES_FOLDER + "/" + assemblyFolder + "/*");
        CopyFiles(files, assemblyFolder);
    }

    // Create NuGet packages
    foreach (var module in MOBILECENTER_MODULES)
    {
        // Prepare nuspec by making substitutions in a copied nuspec (to avoid altering the original)
        var specCopyName = TEMPORARY_PREFIX + "spec_copy.nuspec";
        CopyFile("nuget/" + module.MainNuspecFilename, specCopyName);
        ReplaceTextInFiles(specCopyName, "$pcl_dir$", PCL_ASSEMBLIES_FOLDER);
        ReplaceTextInFiles(specCopyName, "$netstandard_dir$", NETSTANDARD_ASSEMBLIES_FOLDER);
        ReplaceTextInFiles(specCopyName, "$ios_dir$", IOS_ASSEMBLIES_FOLDER);
        ReplaceTextInFiles(specCopyName, "$android_dir$", ANDROID_ASSEMBLIES_FOLDER);
        ReplaceTextInFiles(specCopyName, "$uwp_dir$", UWP_ASSEMBLIES_FOLDER);
        ReplaceTextInFiles(specCopyName, "$windows_desktop_dir$", WINDOWS_CLASSIC_ASSEMBLIES_FOLDER);

        var spec = GetFiles(specCopyName);

        // Create the NuGet package
        Information("Building a NuGet package for " + module.DotNetModule + " version " + module.NuGetVersion);
        NuGetPack(spec, new NuGetPackSettings {
            Verbosity = NuGetVerbosity.Detailed,
            Version = module.NuGetVersion
        });

        // Clean up
        DeleteFiles(specCopyName);
    }
    CleanDirectory("output");
    MoveFiles("*.nupkg", "output");
}).OnError(HandleError).Finally(()=>RunTarget("RemoveTemporaries"));

Task("TestApps").IsDependentOn("UITest").Does(() =>
{
    // Build tests and package the applications
    // It is important that the entire solution is built before rebuilding the iOS and Android versions
    // due to an apparent bug that causes improper linking of the forms application to iOS
    MSBuild("./MobileCenter-SDK-Test.sln", c => c.Configuration = "Release");
    MDToolBuild("./Tests/iOS/Contoso.Forms.Test.iOS.csproj", c => c.Configuration = "Release|iPhone");
    AndroidPackage("./Tests/Droid/Contoso.Forms.Test.Droid.csproj", false, c => c.Configuration = "Release");
    MSBuild("./Tests/UITests/Contoso.Forms.Test.UITests.csproj", c => c.Configuration = "Release");
}).OnError(HandleError);

Task("RestoreTestPackages").Does(() =>
{
    NuGetRestore("./MobileCenter-SDK-Test.sln");
    NuGetUpdate("./Tests/Contoso.Forms.Test/packages.config");
    NuGetUpdate("./Tests/iOS/packages.config");
    NuGetUpdate("./Tests/Droid/packages.config", new NuGetUpdateSettings {

        // workaround for https://stackoverflow.com/questions/44861995/xamarin-build-error-building-target
        Source = new string[] { EnvironmentVariable("NUGET_URL") }
    });
}).OnError(HandleError);

// Remove any uploaded nugets from azure storage
Task("CleanAzureStorage").Does(()=>
{
    var apiKey = EnvironmentVariable("AZURE_STORAGE_ACCESS_KEY");
    var accountName = EnvironmentVariable("AZURE_STORAGE_ACCOUNT");

    try
    {
        AzureStorage.DeleteBlob(new AzureStorageSettings
        {
            AccountName = accountName,
            ContainerName = "sdk",
            BlobName = MAC_ASSEMBLIES_ZIP + STORAGE_ID,
            Key = apiKey,
            UseHttps = true
        });
    
        AzureStorage.DeleteBlob(new AzureStorageSettings
        {
            AccountName = accountName,
            ContainerName = "sdk",
            BlobName = WINDOWS_ASSEMBLIES_ZIP + STORAGE_ID,
            Key = apiKey,
            UseHttps = true
        });
    }
    catch
    {
        // not an error if the blob is not found
    }

}).OnError(HandleError);

// Remove all temporary files and folders
Task("RemoveTemporaries").Does(()=>
{
    DeleteFiles(TEMPORARY_PREFIX + "*");
    var dirs = GetDirectories(TEMPORARY_PREFIX + "*");
    foreach (var directory in dirs)
    {
        DeleteDirectoryIfExists(directory.ToString());
    }
    DeleteFiles("./nuget/*.temp.nuspec");
});

// Clean up files/directories.
Task("clean")
    .IsDependentOn("RemoveTemporaries")
    .Does(() =>
{
    DeleteDirectoryIfExists("externals");
    DeleteDirectoryIfExists("output");
    DeleteFiles("./*.nupkg");
    CleanDirectories("./**/bin");
    CleanDirectories("./**/obj");
});

Task("PrepareAssemblyPathsVSTS").Does(()=>
{
<<<<<<< HEAD
    var iosAssemblies = EnvironmentVariable("IOS_ASSEMBLY_PATH_NUSPEC");
    var androidAssemblies = EnvironmentVariable("ANDROID_ASSEMBLY_PATH_NUSPEC");
    var pclAssemblies = EnvironmentVariable("PCL_ASSEMBLY_PATH_NUSPEC");
    var windowsClassicAssemblies = EnvironmentVariable("WINDOWS_CLASSIC_ASSEMBLY_PATH_NUSPEC");
    var uwpAssemblies = EnvironmentVariable("UWP_ASSEMBLY_PATH_NUSPEC");
    var nuspecPathPrefix = EnvironmentVariable("NUSPEC_PATH");
    foreach (var module in MOBILECENTER_MODULES)
    {
        ReplaceTextInFiles(nuspecPathPrefix + module.MainNuspecFilename, "$pcl_dir$", pclAssemblies);
        ReplaceTextInFiles(nuspecPathPrefix + module.MainNuspecFilename, "$ios_dir$", iosAssemblies);
        ReplaceTextInFiles(nuspecPathPrefix + module.MainNuspecFilename, "$android_dir$", androidAssemblies);
        ReplaceTextInFiles(nuspecPathPrefix + module.MainNuspecFilename, "$uwp_dir$", uwpAssemblies);
        ReplaceTextInFiles(nuspecPathPrefix + module.MainNuspecFilename, "$windows_desktop_dir$", windowsClassicAssemblies);
    }
=======
        var iosAssemblies = EnvironmentVariable("IOS_ASSEMBLY_PATH_NUSPEC");
        var androidAssemblies = EnvironmentVariable("ANDROID_ASSEMBLY_PATH_NUSPEC");
        var pclAssemblies = EnvironmentVariable("PCL_ASSEMBLY_PATH_NUSPEC");
        var netStandardAssemblies = EnvironmentVariable("NETSTANDARD_ASSEMBLY_PATH_NUSPEC");
        var uwpAssemblies = EnvironmentVariable("UWP_ASSEMBLY_PATH_NUSPEC");
        var nuspecPathPrefix = EnvironmentVariable("NUSPEC_PATH");
        
        foreach (var module in MOBILECENTER_MODULES)
        {
            ReplaceTextInFiles(nuspecPathPrefix + module.MainNuspecFilename, "$pcl_dir$", pclAssemblies);
            ReplaceTextInFiles(nuspecPathPrefix + module.MainNuspecFilename, "$netstandard_dir$", netStandardAssemblies);
            ReplaceTextInFiles(nuspecPathPrefix + module.MainNuspecFilename, "$ios_dir$", iosAssemblies);
            ReplaceTextInFiles(nuspecPathPrefix + module.MainNuspecFilename, "$windows_dir$", uwpAssemblies);
            ReplaceTextInFiles(nuspecPathPrefix + module.MainNuspecFilename, "$android_dir$", androidAssemblies);
        }
>>>>>>> 98f357a5
}).OnError(HandleError);

Task("NugetPackVSTS").Does(()=>
{
    var nuspecPathPrefix = EnvironmentVariable("NUSPEC_PATH");
    foreach (var module in MOBILECENTER_MODULES)
    {
        var spec = GetFiles(nuspecPathPrefix + module.MainNuspecFilename);

        // Create the NuGet packages.
        Information("Building a NuGet package for " + module.MainNuspecFilename);
        NuGetPack(spec, new NuGetPackSettings {
            Verbosity = NuGetVerbosity.Detailed,
        });
    }
}).OnError(HandleError);

// Copy files to a clean directory using string names instead of FilePath[] and DirectoryPath
void CopyFiles(IEnumerable<string> files, string targetDirectory, bool clean = true)
{
    if (clean)
    {
        CleanDirectory(targetDirectory);
    }
    foreach (var file in files)
    {
        CopyFile(file, targetDirectory + "/" + System.IO.Path.GetFileName(file));
    }
}

void DeleteDirectoryIfExists(string directoryName)
{
    if (DirectoryExists(directoryName))
    {
        DeleteDirectory(directoryName, new DeleteDirectorySettings { Force = true, Recursive = true });	
    }
}

void CleanDirectory(string directoryName)
{
    DeleteDirectoryIfExists(directoryName);
    CreateDirectory(directoryName);
}

void HandleError(Exception exception)
{
    RunTarget("clean");
    throw exception;
}

RunTarget(TARGET);<|MERGE_RESOLUTION|>--- conflicted
+++ resolved
@@ -48,7 +48,7 @@
 var WINDOWS_ASSEMBLIES_ZIP = TEMPORARY_PREFIX + "WindowsAssemblies.zip";
 
 // Assembly folders
-var WINDOWS_CLASSIC_ASSEMBLIES_FOLDER = TEMPORARY_PREFIX + "WindowsDesktopAssemblies";
+var WINDOWS_DESKTOP_ASSEMBLIES_FOLDER = TEMPORARY_PREFIX + "WindowsDesktopAssemblies";
 var UWP_ASSEMBLIES_FOLDER = TEMPORARY_PREFIX + "UWPAssemblies";
 var IOS_ASSEMBLIES_FOLDER = TEMPORARY_PREFIX + "iOSAssemblies";
 var ANDROID_ASSEMBLIES_FOLDER = TEMPORARY_PREFIX + "AndroidAssemblies";
@@ -159,14 +159,6 @@
         };
         var pclAssemblyGroup = new AssemblyGroup {
             AssemblyFolder = PCL_ASSEMBLIES_FOLDER,
-<<<<<<< HEAD
-            AssemblyPaths = new string[] {  "SDK/MobileCenter/Microsoft.Azure.Mobile/bin/Release/Microsoft.Azure.Mobile.dll",
-                            "SDK/MobileCenterAnalytics/Microsoft.Azure.Mobile.Analytics/bin/Release/Microsoft.Azure.Mobile.Analytics.dll",
-                            "SDK/MobileCenterCrashes/Microsoft.Azure.Mobile.Crashes/bin/Release/Microsoft.Azure.Mobile.Crashes.dll",
-                            "SDK/MobileCenterDistribute/Microsoft.Azure.Mobile.Distribute/bin/Release/Microsoft.Azure.Mobile.Distribute.dll",
-                            "SDK/MobileCenterPush/Microsoft.Azure.Mobile.Push/bin/Release/Microsoft.Azure.Mobile.Push.dll",
-                            "SDK/MobileCenterRum/Microsoft.Azure.Mobile.Rum/bin/Release/Microsoft.Azure.Mobile.Rum.dll" }
-=======
             AssemblyPaths = new string[] {	"SDK/MobileCenter/Microsoft.Azure.Mobile/bin/Release/portable-net45+win8+wpa81+wp8/Microsoft.Azure.Mobile.dll",
                             "SDK/MobileCenterAnalytics/Microsoft.Azure.Mobile.Analytics/bin/Release/portable-net45+win8+wpa81+wp8/Microsoft.Azure.Mobile.Analytics.dll",
                             "SDK/MobileCenterCrashes/Microsoft.Azure.Mobile.Crashes/bin/Release/portable-net45+win8+wpa81+wp8/Microsoft.Azure.Mobile.Crashes.dll",
@@ -182,16 +174,12 @@
                             "SDK/MobileCenterDistribute/Microsoft.Azure.Mobile.Distribute/bin/Release/netstandard1.0/Microsoft.Azure.Mobile.Distribute.dll",
                             "SDK/MobileCenterPush/Microsoft.Azure.Mobile.Push/bin/Release/netstandard1.0/Microsoft.Azure.Mobile.Push.dll",
                             "SDK/MobileCenterRum/Microsoft.Azure.Mobile.Rum/bin/Release/netstandard1.0/Microsoft.Azure.Mobile.Rum.dll" }
->>>>>>> 98f357a5
         };
         PLATFORM_PATHS.UploadAssemblyGroups.Add(iosAssemblyGroup);
         PLATFORM_PATHS.UploadAssemblyGroups.Add(androidAssemblyGroup);
         PLATFORM_PATHS.UploadAssemblyGroups.Add(pclAssemblyGroup);
-<<<<<<< HEAD
-        PLATFORM_PATHS.DownloadAssemblyFolders.Add(WINDOWS_CLASSIC_ASSEMBLIES_FOLDER);
-=======
+        PLATFORM_PATHS.DownloadAssemblyFolders.Add(WINDOWS_DESKTOP_ASSEMBLIES_FOLDER);
         PLATFORM_PATHS.UploadAssemblyGroups.Add(netStandardAssemblyGroup);
->>>>>>> 98f357a5
         PLATFORM_PATHS.DownloadAssemblyFolders.Add(UWP_ASSEMBLIES_FOLDER);
         PLATFORM_PATHS.DownloadAssemblyFolders.Add(UWP_ASSEMBLIES_FOLDER + "/x86");
         PLATFORM_PATHS.DownloadAssemblyFolders.Add(UWP_ASSEMBLIES_FOLDER + "/x64");
@@ -202,8 +190,8 @@
     }
     else
     {
-        var windowsClassicAssemblyGroup = new AssemblyGroup {
-            AssemblyFolder = WINDOWS_CLASSIC_ASSEMBLIES_FOLDER,
+        var windowsDesktopAssemblyGroup = new AssemblyGroup {
+            AssemblyFolder = WINDOWS_DESKTOP_ASSEMBLIES_FOLDER,
             AssemblyPaths = new string[] {
                 "SDK/MobileCenter/Microsoft.Azure.Mobile.WindowsDesktop/bin/Release/Microsoft.Azure.Mobile.dll",
                 "SDK/MobileCenterAnalytics/Microsoft.Azure.Mobile.Analytics.WindowsDesktop/bin/Release/Microsoft.Azure.Mobile.Analytics.dll",
@@ -240,7 +228,7 @@
         PLATFORM_PATHS.UploadAssemblyGroups.Add(uwpX86AssemblyGroup);
         PLATFORM_PATHS.UploadAssemblyGroups.Add(uwpX64AssemblyGroup);
         PLATFORM_PATHS.UploadAssemblyGroups.Add(uwpArmAssemblyGroup);
-        PLATFORM_PATHS.UploadAssemblyGroups.Add(windowsClassicAssemblyGroup);
+        PLATFORM_PATHS.UploadAssemblyGroups.Add(windowsDesktopAssemblyGroup);
         PLATFORM_PATHS.DownloadAssemblyFolders.Add(IOS_ASSEMBLIES_FOLDER);
         PLATFORM_PATHS.DownloadAssemblyFolders.Add(ANDROID_ASSEMBLIES_FOLDER);
         PLATFORM_PATHS.DownloadAssemblyFolders.Add(PCL_ASSEMBLIES_FOLDER);
@@ -403,7 +391,7 @@
         ReplaceTextInFiles(specCopyName, "$pcl_dir$", PCL_ASSEMBLIES_FOLDER);
         ReplaceTextInFiles(specCopyName, "$netstandard_dir$", NETSTANDARD_ASSEMBLIES_FOLDER);
         ReplaceTextInFiles(specCopyName, "$ios_dir$", IOS_ASSEMBLIES_FOLDER);
-        ReplaceTextInFiles(specCopyName, "$windows_desktop_dir$", WINDOWS_CLASSIC_ASSEMBLIES_FOLDER);
+        ReplaceTextInFiles(specCopyName, "$windows_desktop_dir$", WINDOWS_DESKTOP_ASSEMBLIES_FOLDER);
         ReplaceTextInFiles(specCopyName, "$uwp_dir$", UWP_ASSEMBLIES_FOLDER);
         ReplaceTextInFiles(specCopyName, "$android_dir$", ANDROID_ASSEMBLIES_FOLDER);
 
@@ -498,7 +486,7 @@
         ReplaceTextInFiles(specCopyName, "$ios_dir$", IOS_ASSEMBLIES_FOLDER);
         ReplaceTextInFiles(specCopyName, "$android_dir$", ANDROID_ASSEMBLIES_FOLDER);
         ReplaceTextInFiles(specCopyName, "$uwp_dir$", UWP_ASSEMBLIES_FOLDER);
-        ReplaceTextInFiles(specCopyName, "$windows_desktop_dir$", WINDOWS_CLASSIC_ASSEMBLIES_FOLDER);
+        ReplaceTextInFiles(specCopyName, "$windows_desktop_dir$", WINDOWS_DESKTOP_ASSEMBLIES_FOLDER);
 
         var spec = GetFiles(specCopyName);
 
@@ -598,27 +586,12 @@
 
 Task("PrepareAssemblyPathsVSTS").Does(()=>
 {
-<<<<<<< HEAD
-    var iosAssemblies = EnvironmentVariable("IOS_ASSEMBLY_PATH_NUSPEC");
-    var androidAssemblies = EnvironmentVariable("ANDROID_ASSEMBLY_PATH_NUSPEC");
-    var pclAssemblies = EnvironmentVariable("PCL_ASSEMBLY_PATH_NUSPEC");
-    var windowsClassicAssemblies = EnvironmentVariable("WINDOWS_CLASSIC_ASSEMBLY_PATH_NUSPEC");
-    var uwpAssemblies = EnvironmentVariable("UWP_ASSEMBLY_PATH_NUSPEC");
-    var nuspecPathPrefix = EnvironmentVariable("NUSPEC_PATH");
-    foreach (var module in MOBILECENTER_MODULES)
-    {
-        ReplaceTextInFiles(nuspecPathPrefix + module.MainNuspecFilename, "$pcl_dir$", pclAssemblies);
-        ReplaceTextInFiles(nuspecPathPrefix + module.MainNuspecFilename, "$ios_dir$", iosAssemblies);
-        ReplaceTextInFiles(nuspecPathPrefix + module.MainNuspecFilename, "$android_dir$", androidAssemblies);
-        ReplaceTextInFiles(nuspecPathPrefix + module.MainNuspecFilename, "$uwp_dir$", uwpAssemblies);
-        ReplaceTextInFiles(nuspecPathPrefix + module.MainNuspecFilename, "$windows_desktop_dir$", windowsClassicAssemblies);
-    }
-=======
         var iosAssemblies = EnvironmentVariable("IOS_ASSEMBLY_PATH_NUSPEC");
         var androidAssemblies = EnvironmentVariable("ANDROID_ASSEMBLY_PATH_NUSPEC");
         var pclAssemblies = EnvironmentVariable("PCL_ASSEMBLY_PATH_NUSPEC");
         var netStandardAssemblies = EnvironmentVariable("NETSTANDARD_ASSEMBLY_PATH_NUSPEC");
         var uwpAssemblies = EnvironmentVariable("UWP_ASSEMBLY_PATH_NUSPEC");
+        var windowsDesktopAssemblies = EnvironmentVariable("WINDOWS_DESKTOP_ASSEMBLY_PATH_NUSPEC");
         var nuspecPathPrefix = EnvironmentVariable("NUSPEC_PATH");
         
         foreach (var module in MOBILECENTER_MODULES)
@@ -628,8 +601,8 @@
             ReplaceTextInFiles(nuspecPathPrefix + module.MainNuspecFilename, "$ios_dir$", iosAssemblies);
             ReplaceTextInFiles(nuspecPathPrefix + module.MainNuspecFilename, "$windows_dir$", uwpAssemblies);
             ReplaceTextInFiles(nuspecPathPrefix + module.MainNuspecFilename, "$android_dir$", androidAssemblies);
+            ReplaceTextInFiles(nuspecPathPrefix + module.MainNuspecFilename, "$windows_desktop_dir$", windowsDesktopAssemblies);
         }
->>>>>>> 98f357a5
 }).OnError(HandleError);
 
 Task("NugetPackVSTS").Does(()=>
