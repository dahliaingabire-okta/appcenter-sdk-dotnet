#tool nuget:?package=XamarinComponent
#addin nuget:?package=Cake.Xamarin
#addin nuget:?package=Cake.FileHelpers
#addin "Cake.AzureStorage"
#addin nuget:?package=Cake.Git

using System.Net;
using System.Text;
using System.Text.RegularExpressions;

// MobileCenter module class definition.
class MobileCenterModule {
    public string AndroidModule { get; set; }
    public string IosModule { get; set; }
    public string DotNetModule { get; set; }
    public string NuGetVersion { get; set; }
    public string PackageId { get; set; }
    public string MainNuspecFilename { get; set; }
    public string NuGetPackageName
    {
        get
        {
            return PackageId + "." + NuGetVersion + ".nupkg";
        }
    }
    public string MacNuspecFilename 
    {
        get { return  "Mac" + MainNuspecFilename; }
    }
    public string WindowsNuspecFilename
    {
        get { return  "Windows" + MainNuspecFilename; }
    }
    public MobileCenterModule(string android, string ios, string dotnet, string mainNuspecFilename) {
        AndroidModule = android;
        IosModule = ios;
        DotNetModule = dotnet;
        MainNuspecFilename = mainNuspecFilename;
    }
}

// Prefix for temporary intermediates that are created by this script
var TEMPORARY_PREFIX = "CAKE_SCRIPT_TEMP";

var DOWNLOADED_ASSEMBLIES_FOLDER = TEMPORARY_PREFIX + "DownloadedAssemblies";
var MAC_ASSEMBLIES_ZIP = TEMPORARY_PREFIX + "MacAssemblies.zip";
var WINDOWS_ASSEMBLIES_ZIP = TEMPORARY_PREFIX + "WindowsAssemblies.zip";

// Assembly folders
var UWP_ASSEMBLIES_FOLDER = TEMPORARY_PREFIX + "UWPAssemblies";
var IOS_ASSEMBLIES_FOLDER = TEMPORARY_PREFIX + "iOSAssemblies";
var ANDROID_ASSEMBLIES_FOLDER = TEMPORARY_PREFIX + "AndroidAssemblies";
var PCL_ASSEMBLIES_FOLDER = TEMPORARY_PREFIX + "PCLAssemblies";

// Native SDK versions
<<<<<<< HEAD
var ANDROID_SDK_VERSION = "0.12.1-5+bc8cfaa";
var IOS_SDK_VERSION = "0.12.2-8";
=======
var ANDROID_SDK_VERSION = "0.12.0";
var IOS_SDK_VERSION = "0.12.3";
>>>>>>> 78159fe7

var PLATFORM_PATHS = new PlatformPaths();

// URLs for downloading binaries.
/*
 * Read this: http://www.mono-project.com/docs/faq/security/.
 * On Windows,
 *     you have to do additional steps for SSL connection to download files.
 *     http://stackoverflow.com/questions/4926676/mono-webrequest-fails-with-https
 *     By running mozroots and install part of Mozilla's root certificates can make it work. 
 */

var SDK_STORAGE_URL = "https://mobilecentersdkdev.blob.core.windows.net/sdk/";
var ANDROID_URL = SDK_STORAGE_URL + "MobileCenter-SDK-Android-" + ANDROID_SDK_VERSION + ".zip";
var IOS_URL = SDK_STORAGE_URL + "MobileCenter-SDK-Apple-" + IOS_SDK_VERSION + ".zip";
var MAC_ASSEMBLIES_URL = SDK_STORAGE_URL + MAC_ASSEMBLIES_ZIP;
var WINDOWS_ASSEMBLIES_URL = SDK_STORAGE_URL + WINDOWS_ASSEMBLIES_ZIP;

// Available MobileCenter modules.
var MOBILECENTER_MODULES = new [] {
    new MobileCenterModule("mobile-center-release.aar", "MobileCenter.framework.zip", "SDK/MobileCenter/Microsoft.Azure.Mobile", "MobileCenter.nuspec"),
    new MobileCenterModule("mobile-center-analytics-release.aar", "MobileCenterAnalytics.framework.zip", "SDK/MobileCenterAnalytics/Microsoft.Azure.Mobile.Analytics", "MobileCenterAnalytics.nuspec"),
    new MobileCenterModule("mobile-center-crashes-release.aar", "MobileCenterCrashes.framework.zip", "SDK/MobileCenterCrashes/Microsoft.Azure.Mobile.Crashes", "MobileCenterCrashes.nuspec"),
    new MobileCenterModule("mobile-center-distribute-release.aar", "MobileCenterDistribute.framework.zip", "SDK/MobileCenterDistribute/Microsoft.Azure.Mobile.Distribute", "MobileCenterDistribute.nuspec"),
    new MobileCenterModule("mobile-center-push-release.aar", "MobileCenterPush.framework.zip", "SDK/MobileCenterPush/Microsoft.Azure.Mobile.Push", "MobileCenterPush.nuspec")	
};

// Task TARGET for build
var TARGET = Argument("target", Argument("t", "Default"));

// Storage id to append to upload and download file names in storage
var STORAGE_ID = Argument("StorageId", Argument("storage-id", ""));

class AssemblyGroup
{
    public string[] AssemblyPaths {get; set;}
    public string AssemblyFolder {get; set;}
}

// This class contains the assembly folder paths and other platform dependent paths involved in preparing assemblies for VSTS and Azure storage.
// When a new platform is supported, an AssemblyGroup must be created and added to the proper {OS}UploadAssemblyGroups array. Also, its 
// AssemblyFolder must be added to the correct platform's "DownloadAssemblyFolders" array.
class PlatformPaths
{
    public PlatformPaths()
    {
        UploadAssemblyGroups = new List<AssemblyGroup>();
        DownloadAssemblyFolders = new List<string>();
    }

    // Folders for the assemblies that the current platform must create and upload
    public List<AssemblyGroup> UploadAssemblyGroups {get; set;}

    // The name of the zip file to upload
    public string UploadAssembliesZip {get; set;}

    // The name of the zip file to download
    public string DownloadAssembliesZip {get; set;}
    // The paths of downloaded assembly folders
    public List<string> DownloadAssemblyFolders {get; set;}

    // The URL to download files from
    public string DownloadUrl {get; set;}
}

// Prepare the platform paths for downloading, uploading, and preparing assemblies
Setup(context =>
{
    if (IsRunningOnUnix())
    {
        var iosAssemblyGroup = new AssemblyGroup {
            AssemblyFolder = IOS_ASSEMBLIES_FOLDER,
            AssemblyPaths = new string[] {	"SDK/MobileCenter/Microsoft.Azure.Mobile.iOS/bin/Release/Microsoft.Azure.Mobile.dll",
                            "SDK/MobileCenter/Microsoft.Azure.Mobile.iOS/bin/Release/Microsoft.Azure.Mobile.iOS.Bindings.dll",
                            "SDK/MobileCenterAnalytics/Microsoft.Azure.Mobile.Analytics.iOS/bin/Release/Microsoft.Azure.Mobile.Analytics.dll",
                            "SDK/MobileCenterAnalytics/Microsoft.Azure.Mobile.Analytics.iOS/bin/Release/Microsoft.Azure.Mobile.Analytics.iOS.Bindings.dll",
                            "SDK/MobileCenterCrashes/Microsoft.Azure.Mobile.Crashes.iOS/bin/Release/Microsoft.Azure.Mobile.Crashes.dll",
                            "SDK/MobileCenterCrashes/Microsoft.Azure.Mobile.Crashes.iOS/bin/Release/Microsoft.Azure.Mobile.Crashes.iOS.Bindings.dll",
                            "SDK/MobileCenterDistribute/Microsoft.Azure.Mobile.Distribute.iOS/bin/Release/Microsoft.Azure.Mobile.Distribute.dll",
                            "SDK/MobileCenterDistribute/Microsoft.Azure.Mobile.Distribute.iOS/bin/Release/Microsoft.Azure.Mobile.Distribute.iOS.Bindings.dll",
                            "SDK/MobileCenterPush/Microsoft.Azure.Mobile.Push.iOS/bin/Release/Microsoft.Azure.Mobile.Push.dll",
                            "SDK/MobileCenterPush/Microsoft.Azure.Mobile.Push.iOS.Bindings/bin/Release/Microsoft.Azure.Mobile.Push.iOS.Bindings.dll" }
        };
        var androidAssemblyGroup = new AssemblyGroup {
            AssemblyFolder = ANDROID_ASSEMBLIES_FOLDER,
            AssemblyPaths = new string[] {	"SDK/MobileCenter/Microsoft.Azure.Mobile.Android/bin/Release/Microsoft.Azure.Mobile.dll",
                            "SDK/MobileCenter/Microsoft.Azure.Mobile.Android/bin/Release/Microsoft.Azure.Mobile.Android.Bindings.dll",
                            "SDK/MobileCenterAnalytics/Microsoft.Azure.Mobile.Analytics.Android/bin/Release/Microsoft.Azure.Mobile.Analytics.dll",
                            "SDK/MobileCenterAnalytics/Microsoft.Azure.Mobile.Analytics.Android/bin/Release/Microsoft.Azure.Mobile.Analytics.Android.Bindings.dll",
                            "SDK/MobileCenterCrashes/Microsoft.Azure.Mobile.Crashes.Android/bin/Release/Microsoft.Azure.Mobile.Crashes.dll",
                            "SDK/MobileCenterCrashes/Microsoft.Azure.Mobile.Crashes.Android/bin/Release/Microsoft.Azure.Mobile.Crashes.Android.Bindings.dll",
                            "SDK/MobileCenterDistribute/Microsoft.Azure.Mobile.Distribute.Android/bin/Release/Microsoft.Azure.Mobile.Distribute.dll",
                            "SDK/MobileCenterDistribute/Microsoft.Azure.Mobile.Distribute.Android/bin/Release/Microsoft.Azure.Mobile.Distribute.Android.Bindings.dll",
                            "SDK/MobileCenterPush/Microsoft.Azure.Mobile.Push.Android/bin/Release/Microsoft.Azure.Mobile.Push.dll",
                               "SDK/MobileCenterPush/Microsoft.Azure.Mobile.Push.Android.Bindings/bin/Release/Microsoft.Azure.Mobile.Push.Android.Bindings.dll" }
        };
        var pclAssemblyGroup = new AssemblyGroup {
            AssemblyFolder = PCL_ASSEMBLIES_FOLDER,
            AssemblyPaths = new string[] {	"SDK/MobileCenter/Microsoft.Azure.Mobile/bin/Release/Microsoft.Azure.Mobile.dll",
                            "SDK/MobileCenterAnalytics/Microsoft.Azure.Mobile.Analytics/bin/Release/Microsoft.Azure.Mobile.Analytics.dll",
                            "SDK/MobileCenterCrashes/Microsoft.Azure.Mobile.Crashes/bin/Release/Microsoft.Azure.Mobile.Crashes.dll",
                            "SDK/MobileCenterDistribute/Microsoft.Azure.Mobile.Distribute/bin/Release/Microsoft.Azure.Mobile.Distribute.dll",
                            "SDK/MobileCenterPush/Microsoft.Azure.Mobile.Push/bin/Release/Microsoft.Azure.Mobile.Push.dll" }
        };
        PLATFORM_PATHS.UploadAssemblyGroups.Add(iosAssemblyGroup);
        PLATFORM_PATHS.UploadAssemblyGroups.Add(androidAssemblyGroup);
        PLATFORM_PATHS.UploadAssemblyGroups.Add(pclAssemblyGroup);
        PLATFORM_PATHS.DownloadAssemblyFolders.Add(UWP_ASSEMBLIES_FOLDER);
        PLATFORM_PATHS.DownloadAssemblyFolders.Add(UWP_ASSEMBLIES_FOLDER + "/x86");
        PLATFORM_PATHS.DownloadAssemblyFolders.Add(UWP_ASSEMBLIES_FOLDER + "/x64");
        PLATFORM_PATHS.DownloadAssemblyFolders.Add(UWP_ASSEMBLIES_FOLDER + "/ARM");
        PLATFORM_PATHS.UploadAssembliesZip = MAC_ASSEMBLIES_ZIP + STORAGE_ID;
        PLATFORM_PATHS.DownloadUrl = WINDOWS_ASSEMBLIES_URL + STORAGE_ID;
        PLATFORM_PATHS.DownloadAssembliesZip = WINDOWS_ASSEMBLIES_ZIP + STORAGE_ID;
    }
    else
    {
        var uwpAnyCpuAssemblyGroup = new AssemblyGroup {
            AssemblyFolder = UWP_ASSEMBLIES_FOLDER,
            AssemblyPaths = new string[] { "nuget/Microsoft.Azure.Mobile.Crashes.targets",
                                "SDK/MobileCenter/Microsoft.Azure.Mobile.UWP/bin/Release/Microsoft.Azure.Mobile.dll",
                                "SDK/MobileCenterAnalytics/Microsoft.Azure.Mobile.Analytics.UWP/bin/Release/Microsoft.Azure.Mobile.Analytics.dll",
                                "SDK/MobileCenterCrashes/Microsoft.Azure.Mobile.Crashes.UWP/bin/Reference/Microsoft.Azure.Mobile.Crashes.dll",
                                "SDK/MobileCenterPush/Microsoft.Azure.Mobile.Push.UWP/bin/Release/Microsoft.Azure.Mobile.Push.dll" }
        };
        var uwpX86AssemblyGroup = new AssemblyGroup {
            AssemblyFolder = UWP_ASSEMBLIES_FOLDER + "/x86",
            AssemblyPaths = new string[] { 	"SDK/MobileCenterCrashes/Microsoft.Azure.Mobile.Crashes.UWP/bin/x86/Release/Microsoft.Azure.Mobile.Crashes.dll",
                                "Release/WatsonRegistrationUtility/WatsonRegistrationUtility.dll",
                                   "Release/WatsonRegistrationUtility/WatsonRegistrationUtility.winmd" }
        };
        var uwpX64AssemblyGroup = new AssemblyGroup {
            AssemblyFolder = UWP_ASSEMBLIES_FOLDER + "/x64",
            AssemblyPaths =  new string[] {	"SDK/MobileCenterCrashes/Microsoft.Azure.Mobile.Crashes.UWP/bin/x64/Release/Microsoft.Azure.Mobile.Crashes.dll",
                                       "x64/Release/WatsonRegistrationUtility/WatsonRegistrationUtility.dll",
                                       "x64/Release/WatsonRegistrationUtility/WatsonRegistrationUtility.winmd" }
        };
        var uwpArmAssemblyGroup = new AssemblyGroup {
            AssemblyFolder = UWP_ASSEMBLIES_FOLDER + "/ARM",
            AssemblyPaths =  new string[] {  "SDK/MobileCenterCrashes/Microsoft.Azure.Mobile.Crashes.UWP/bin/ARM/Release/Microsoft.Azure.Mobile.Crashes.dll",
                                    "ARM/Release/WatsonRegistrationUtility/WatsonRegistrationUtility.dll",
                                    "ARM/Release/WatsonRegistrationUtility/WatsonRegistrationUtility.winmd" }
        };
        PLATFORM_PATHS.UploadAssemblyGroups.Add(uwpAnyCpuAssemblyGroup);
        PLATFORM_PATHS.UploadAssemblyGroups.Add(uwpX86AssemblyGroup);
        PLATFORM_PATHS.UploadAssemblyGroups.Add(uwpX64AssemblyGroup);
        PLATFORM_PATHS.UploadAssemblyGroups.Add(uwpArmAssemblyGroup);
        PLATFORM_PATHS.DownloadAssemblyFolders.Add(IOS_ASSEMBLIES_FOLDER);
        PLATFORM_PATHS.DownloadAssemblyFolders.Add(ANDROID_ASSEMBLIES_FOLDER);
        PLATFORM_PATHS.DownloadAssemblyFolders.Add(PCL_ASSEMBLIES_FOLDER);
        PLATFORM_PATHS.UploadAssembliesZip = WINDOWS_ASSEMBLIES_ZIP + STORAGE_ID;
        PLATFORM_PATHS.DownloadUrl = MAC_ASSEMBLIES_URL + STORAGE_ID;
        PLATFORM_PATHS.DownloadAssembliesZip = MAC_ASSEMBLIES_ZIP + STORAGE_ID;
    }
});

// Versioning task.
Task("Version")
    .Does(() =>
{
    var assemblyInfo = ParseAssemblyInfo("./" + "SDK/MobileCenter/Microsoft.Azure.Mobile/Properties/AssemblyInfo.cs");
    var version = assemblyInfo.AssemblyInformationalVersion;
    // Read AssemblyInfo.cs and extract versions for modules.
    foreach (var module in MOBILECENTER_MODULES)
    {
        module.NuGetVersion = version;
    }
});

// Package id task
Task("PackageId")
    .Does(() =>
{
    // Read AssemblyInfo.cs and extract package ids for modules.
    foreach (var module in MOBILECENTER_MODULES)
    {
        var nuspecText = FileReadText("./nuget/" + module.MainNuspecFilename);
        var startTag = "<id>";
        var endTag = "</id>";
        int startIndex = nuspecText.IndexOf(startTag) + startTag.Length;
        int length = nuspecText.IndexOf(endTag) - startIndex;
        var id = nuspecText.Substring(startIndex, length);
        Information("id = " + id);
        module.PackageId = id;
    }
});

Task("Build").IsDependentOn("MacBuild").IsDependentOn("WindowsBuild");

Task("MacBuild")
    .WithCriteria(() => IsRunningOnUnix())
    .Does(() => 
{
    // Run externals here instead of using dependency so that this doesn't get called on windows
    RunTarget("Externals");
    // Build solution
    NuGetRestore("./MobileCenter-SDK-Build-Mac.sln");
    MSBuild("./MobileCenter-SDK-Build-Mac.sln", c => c.Configuration = "Release");
}).OnError(HandleError);

// Building Windows code task
Task("WindowsBuild")
    .WithCriteria(() => !IsRunningOnUnix())
    .Does(() => 
{
    // Build solution
    NuGetRestore("./MobileCenter-SDK-Build-Windows.sln");
    MSBuild("./MobileCenter-SDK-Build-Windows.sln", settings => settings.SetConfiguration("Release").WithProperty("Platform", "x86"));
    MSBuild("./MobileCenter-SDK-Build-Windows.sln", settings => settings.SetConfiguration("Release").WithProperty("Platform", "x64"));
    MSBuild("./MobileCenter-SDK-Build-Windows.sln", settings => settings.SetConfiguration("Release").WithProperty("Platform", "ARM"));
    MSBuild("./MobileCenter-SDK-Build-Windows.sln", settings => settings.SetConfiguration("Release")); // any cpu
    MSBuild("./MobileCenter-SDK-Build-Windows.sln", settings => settings.SetConfiguration("Reference")); // any cpu
}).OnError(HandleError);

Task("PrepareAssemblies").IsDependentOn("Build").Does(()=>
{
    foreach (var assemblyGroup in PLATFORM_PATHS.UploadAssemblyGroups)
    {
        CopyFiles(assemblyGroup.AssemblyPaths, assemblyGroup.AssemblyFolder);
    }
}).OnError(HandleError);

// Task dependencies for binding each platform.
Task("Bindings-Android").IsDependentOn("Externals-Android");
Task("Bindings-Ios").IsDependentOn("Externals-Ios");

// Downloading Android binaries.
Task("Externals-Android")
    .Does(() => 
{
    CleanDirectory("./externals/android");

    // Download zip file.
    DownloadFile(ANDROID_URL, "./externals/android/android.zip");
    Unzip("./externals/android/android.zip", "./externals/android/");

    // Copy files to {DotNetModule}.Android.Bindings/Jars
    foreach (var module in MOBILECENTER_MODULES)
    {
        var files = GetFiles("./externals/android/*/" + module.AndroidModule);
        CopyFiles(files, module.DotNetModule + ".Android.Bindings/Jars/");
    }
}).OnError(HandleError);

// Downloading iOS binaries.
Task("Externals-Ios")
    .Does(() =>
{
    CleanDirectory("./externals/ios");

    // Download zip file containing MobileCenter frameworks
    DownloadFile(IOS_URL, "./externals/ios/ios.zip");
    Unzip("./externals/ios/ios.zip", "./externals/ios/");

    // Copy the MobileCenter binaries directly from the frameworks and add the ".a" extension
    var files = GetFiles("./externals/ios/*/iOS/*.framework/MobileCenter*");
    foreach (var file in files)
    {
        MoveFile(file, "./externals/ios/" + file.GetFilename() + ".a");
    }

    // Copy Distribute resource bundle and copy it to the externals directory. There is no method in cake to get all subdirectories.
    if(DirectoryExists("./externals/ios/MobileCenter-SDK-Apple/iOS/MobileCenterDistributeResources.bundle"))
    {
        MoveDirectory("./externals/ios/MobileCenter-SDK-Apple/iOS/MobileCenterDistributeResources.bundle", "./externals/ios/MobileCenterDistributeResources.bundle");
    }
}).OnError(HandleError);

// Create a common externals task depending on platform specific ones
Task("Externals").IsDependentOn("Externals-Ios").IsDependentOn("Externals-Android");

// Main Task.
Task("Default").IsDependentOn("NuGet").IsDependentOn("RemoveTemporaries");

// Build tests
Task("UITest").IsDependentOn("RestoreTestPackages").Does(() =>
{
    MSBuild("./Tests/UITests/Contoso.Forms.Test.UITests.csproj", c => c.Configuration = "Release");
});

// Pack NuGets for appropriate platform
Task("NuGet")
    .IsDependentOn("PrepareAssemblies")
    .IsDependentOn("Version")
    .Does(()=>
{
    // NuGet on mac trims out the first ./ so adding it twice works around
    var basePath = IsRunningOnUnix() ? (System.IO.Directory.GetCurrentDirectory().ToString() + @"/.") : "./";
    CleanDirectory("output");

    var specCopyName = TEMPORARY_PREFIX + "spec_copy.nuspec";

    // Packaging NuGets.
    foreach (var module in MOBILECENTER_MODULES)
    {
        var nuspecFilename = IsRunningOnUnix() ? module.MacNuspecFilename : module.WindowsNuspecFilename;

        // Skipping not exists modules.
        if (!FileExists("nuget/" + nuspecFilename))
        {
            continue;
        }

        // Prepare nuspec by making substitutions in a copied nuspec (to avoid altering the original)
        CopyFile("nuget/" + nuspecFilename, specCopyName);
        ReplaceTextInFiles(specCopyName, "$pcl_dir$", PCL_ASSEMBLIES_FOLDER);
        ReplaceTextInFiles(specCopyName, "$ios_dir$", IOS_ASSEMBLIES_FOLDER);
        ReplaceTextInFiles(specCopyName, "$windows_dir$", UWP_ASSEMBLIES_FOLDER);
        ReplaceTextInFiles(specCopyName, "$android_dir$", ANDROID_ASSEMBLIES_FOLDER);

        var spec = GetFiles(specCopyName);
        Information("Building a NuGet package for " + module.DotNetModule + " version " + module.NuGetVersion);
        NuGetPack(spec, new NuGetPackSettings {
            BasePath = basePath,
            Verbosity = NuGetVerbosity.Detailed,
            Version = module.NuGetVersion
        });

        // Clean up
        DeleteFiles(specCopyName);
    }
    MoveFiles("Microsoft.Azure.Mobile*.nupkg", "output");
}).OnError(HandleError);

// Add version to nuspecs for vsts (the release definition does not have the solutions and thus cannot extract a version from them)
Task("PrepareNuspecsForVSTS").IsDependentOn("Version").Does(()=>
{
    foreach (var module in MOBILECENTER_MODULES)
    {
        ReplaceTextInFiles("./nuget/" + module.MainNuspecFilename, "$version$", module.NuGetVersion);
    }
});

// Upload assemblies to Azure storage
Task("UploadAssemblies")
    .IsDependentOn("PrepareAssemblies")
    .Does(()=>
{
    // The environment variables below must be set for this task to succeed
    var apiKey = EnvironmentVariable("AZURE_STORAGE_ACCESS_KEY");
    var accountName = EnvironmentVariable("AZURE_STORAGE_ACCOUNT");

    foreach (var assemblyGroup in PLATFORM_PATHS.UploadAssemblyGroups)
    {
        var destinationFolder =  DOWNLOADED_ASSEMBLIES_FOLDER + "/" + assemblyGroup.AssemblyFolder;
        CleanDirectory(destinationFolder);
        CopyFiles(assemblyGroup.AssemblyPaths, destinationFolder);
    }

    Information("Uploading to blob " + PLATFORM_PATHS.UploadAssembliesZip);
    Zip(DOWNLOADED_ASSEMBLIES_FOLDER, PLATFORM_PATHS.UploadAssembliesZip);
    AzureStorage.UploadFileToBlob(new AzureStorageSettings
    {
        AccountName = accountName,
        ContainerName = "sdk",
        BlobName = PLATFORM_PATHS.UploadAssembliesZip,
        Key = apiKey,
        UseHttps = true
    }, PLATFORM_PATHS.UploadAssembliesZip);

}).OnError(HandleError).Finally(()=>RunTarget("RemoveTemporaries"));

// Download assemblies from azure storage
Task("DownloadAssemblies").Does(()=>
{
    Information("Fetching assemblies from url: " + PLATFORM_PATHS.DownloadUrl);
    CleanDirectory(DOWNLOADED_ASSEMBLIES_FOLDER);
    DownloadFile(PLATFORM_PATHS.DownloadUrl, PLATFORM_PATHS.DownloadAssembliesZip);
    Unzip(PLATFORM_PATHS.DownloadAssembliesZip, DOWNLOADED_ASSEMBLIES_FOLDER);
    DeleteFiles(PLATFORM_PATHS.DownloadAssembliesZip);
    Information("Successfully downloaded assemblies.");
}).OnError(HandleError);

Task("MergeAssemblies")
    .IsDependentOn("PrepareAssemblies")
    .IsDependentOn("DownloadAssemblies")
    .IsDependentOn("Version")
    .Does(()=>
{
    Information("Beginning complete package creation...");

    // Copy the downloaded files to their proper locations so the structure is as if
    // the downloaded assemblies were built locally (for the nuspecs to work)
    foreach (var assemblyFolder in PLATFORM_PATHS.DownloadAssemblyFolders)
    {
        CleanDirectory(assemblyFolder);
        var files = GetFiles(DOWNLOADED_ASSEMBLIES_FOLDER + "/" + assemblyFolder + "/*");
        CopyFiles(files, assemblyFolder);
    }

    // Create NuGet packages
    foreach (var module in MOBILECENTER_MODULES)
    {
        // Prepare nuspec by making substitutions in a copied nuspec (to avoid altering the original)
        var specCopyName = TEMPORARY_PREFIX + "spec_copy.nuspec";
        CopyFile("nuget/" + module.MainNuspecFilename, specCopyName);
        ReplaceTextInFiles(specCopyName, "$pcl_dir$", PCL_ASSEMBLIES_FOLDER);
        ReplaceTextInFiles(specCopyName, "$ios_dir$", IOS_ASSEMBLIES_FOLDER);
        ReplaceTextInFiles(specCopyName, "$windows_dir$", UWP_ASSEMBLIES_FOLDER);
        ReplaceTextInFiles(specCopyName, "$android_dir$", ANDROID_ASSEMBLIES_FOLDER);

        var spec = GetFiles(specCopyName);

        // Create the NuGet package
        Information("Building a NuGet package for " + module.DotNetModule + " version " + module.NuGetVersion);
        NuGetPack(spec, new NuGetPackSettings {
            Verbosity = NuGetVerbosity.Detailed,
            Version = module.NuGetVersion
        });

        // Clean up
        DeleteFiles(specCopyName);
    }
    CleanDirectory("output");
    MoveFiles("*.nupkg", "output");
}).OnError(HandleError).Finally(()=>RunTarget("RemoveTemporaries"));

Task("TestApps").IsDependentOn("UITest").Does(() =>
{
    // Build tests and package the applications
    // It is important that the entire solution is built before rebuilding the iOS and Android versions
    // due to an apparent bug that causes improper linking of the forms application to iOS
    MSBuild("./MobileCenter-SDK-Test.sln", c => c.Configuration = "Release");
    MDToolBuild("./Tests/iOS/Contoso.Forms.Test.iOS.csproj", c => c.Configuration = "Release|iPhone");
    AndroidPackage("./Tests/Droid/Contoso.Forms.Test.Droid.csproj", false, c => c.Configuration = "Release");
    MSBuild("./Tests/UITests/Contoso.Forms.Test.UITests.csproj", c => c.Configuration = "Release");
}).OnError(HandleError);

Task("RestoreTestPackages").Does(() =>
{
    NuGetRestore("./MobileCenter-SDK-Test.sln");
    NuGetUpdate("./Tests/Contoso.Forms.Test/packages.config");
    NuGetUpdate("./Tests/iOS/packages.config");
    NuGetUpdate("./Tests/Droid/packages.config", new NuGetUpdateSettings {

        // workaround for https://stackoverflow.com/questions/44861995/xamarin-build-error-building-target
        Source = new string[] { EnvironmentVariable("NUGET_URL") }
    });
}).OnError(HandleError);

// Remove any uploaded nugets from azure storage
Task("CleanAzureStorage").Does(()=>
{
    var apiKey = EnvironmentVariable("AZURE_STORAGE_ACCESS_KEY");
    var accountName = EnvironmentVariable("AZURE_STORAGE_ACCOUNT");

    try
    {
        AzureStorage.DeleteBlob(new AzureStorageSettings
        {
            AccountName = accountName,
            ContainerName = "sdk",
            BlobName = MAC_ASSEMBLIES_ZIP + STORAGE_ID,
            Key = apiKey,
            UseHttps = true
        });
    
        AzureStorage.DeleteBlob(new AzureStorageSettings
        {
            AccountName = accountName,
            ContainerName = "sdk",
            BlobName = WINDOWS_ASSEMBLIES_ZIP + STORAGE_ID,
            Key = apiKey,
            UseHttps = true
        });
    }
    catch
    {
        // not an error if the blob is not found
    }

}).OnError(HandleError);

// Remove all temporary files and folders
Task("RemoveTemporaries").Does(()=>
{
    DeleteFiles(TEMPORARY_PREFIX + "*");
    var dirs = GetDirectories(TEMPORARY_PREFIX + "*");
    foreach (var directory in dirs)
    {
        DeleteDirectoryIfExists(directory.ToString());
    }
    DeleteFiles("./nuget/*.temp.nuspec");
});

// Clean up files/directories.
Task("clean")
    .IsDependentOn("RemoveTemporaries")
    .Does(() =>
{
    DeleteDirectoryIfExists("externals");
    DeleteDirectoryIfExists("output");
    DeleteFiles("./*.nupkg");
    CleanDirectories("./**/bin");
    CleanDirectories("./**/obj");
});

Task("PrepareAssemblyPathsVSTS").Does(()=>
{
        var iosAssemblies = EnvironmentVariable("IOS_ASSEMBLY_PATH_NUSPEC");
        var androidAssemblies = EnvironmentVariable("ANDROID_ASSEMBLY_PATH_NUSPEC");
        var pclAssemblies = EnvironmentVariable("PCL_ASSEMBLY_PATH_NUSPEC");
        var uwpAssemblies = EnvironmentVariable("UWP_ASSEMBLY_PATH_NUSPEC");
        var nuspecPathPrefix = EnvironmentVariable("NUSPEC_PATH");
        
        foreach (var module in MOBILECENTER_MODULES)
        {
            ReplaceTextInFiles(nuspecPathPrefix + module.MainNuspecFilename, "$pcl_dir$", pclAssemblies);
            ReplaceTextInFiles(nuspecPathPrefix + module.MainNuspecFilename, "$ios_dir$", iosAssemblies);
            ReplaceTextInFiles(nuspecPathPrefix + module.MainNuspecFilename, "$windows_dir$", uwpAssemblies);
            ReplaceTextInFiles(nuspecPathPrefix + module.MainNuspecFilename, "$android_dir$", androidAssemblies);
        }
}).OnError(HandleError);

Task("NugetPackVSTS").Does(()=>
{
    var nuspecPathPrefix = EnvironmentVariable("NUSPEC_PATH");
    foreach (var module in MOBILECENTER_MODULES)
    {
        var spec = GetFiles(nuspecPathPrefix + module.MainNuspecFilename);
        // Create the NuGet packages
        Information("Building a NuGet package for " + module.MainNuspecFilename);
        NuGetPack(spec, new NuGetPackSettings {
            Verbosity = NuGetVerbosity.Detailed,
        });
    }
}).OnError(HandleError);

// Copy files to a clean directory using string names instead of FilePath[] and DirectoryPath
void CopyFiles(IEnumerable<string> files, string targetDirectory, bool clean = true)
{
    if (clean)
    {
        CleanDirectory(targetDirectory);
    }
    foreach (var file in files)
    {
        CopyFile(file, targetDirectory + "/" + System.IO.Path.GetFileName(file));
    }
}

void DeleteDirectoryIfExists(string directoryName)
{
    if (DirectoryExists(directoryName))
    {
        DeleteDirectory(directoryName, new DeleteDirectorySettings { Force = true, Recursive = true });	
    }
}

void CleanDirectory(string directoryName)
{
    DeleteDirectoryIfExists(directoryName);
    CreateDirectory(directoryName);
}

void HandleError(Exception exception)
{
    RunTarget("clean");
    throw exception;
}

RunTarget(TARGET);<|MERGE_RESOLUTION|>--- conflicted
+++ resolved
@@ -53,13 +53,8 @@
 var PCL_ASSEMBLIES_FOLDER = TEMPORARY_PREFIX + "PCLAssemblies";
 
 // Native SDK versions
-<<<<<<< HEAD
 var ANDROID_SDK_VERSION = "0.12.1-5+bc8cfaa";
 var IOS_SDK_VERSION = "0.12.2-8";
-=======
-var ANDROID_SDK_VERSION = "0.12.0";
-var IOS_SDK_VERSION = "0.12.3";
->>>>>>> 78159fe7
 
 var PLATFORM_PATHS = new PlatformPaths();
 
