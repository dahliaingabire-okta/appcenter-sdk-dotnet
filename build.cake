--- conflicted
+++ resolved
@@ -124,108 +124,11 @@
 // Prepare the platform paths for downloading, uploading, and preparing assemblies
 Setup(context =>
 {
-<<<<<<< HEAD
-	if (IsRunningOnUnix())
-	{
-		var iosAssemblyGroup = new AssemblyGroup {
-			AssemblyFolder = IOS_ASSEMBLIES_FOLDER,
-			AssemblyPaths = new string[] {	"SDK/MobileCenter/Microsoft.Azure.Mobile.iOS/bin/Release/Microsoft.Azure.Mobile.dll",
-							"SDK/MobileCenter/Microsoft.Azure.Mobile.iOS/bin/Release/Microsoft.Azure.Mobile.iOS.Bindings.dll",
-							"SDK/MobileCenterAnalytics/Microsoft.Azure.Mobile.Analytics.iOS/bin/Release/Microsoft.Azure.Mobile.Analytics.dll",
-							"SDK/MobileCenterAnalytics/Microsoft.Azure.Mobile.Analytics.iOS/bin/Release/Microsoft.Azure.Mobile.Analytics.iOS.Bindings.dll",
-							"SDK/MobileCenterCrashes/Microsoft.Azure.Mobile.Crashes.iOS/bin/Release/Microsoft.Azure.Mobile.Crashes.dll",
-							"SDK/MobileCenterCrashes/Microsoft.Azure.Mobile.Crashes.iOS/bin/Release/Microsoft.Azure.Mobile.Crashes.iOS.Bindings.dll",
-							"SDK/MobileCenterDistribute/Microsoft.Azure.Mobile.Distribute.iOS/bin/Release/Microsoft.Azure.Mobile.Distribute.dll",
-							"SDK/MobileCenterDistribute/Microsoft.Azure.Mobile.Distribute.iOS/bin/Release/Microsoft.Azure.Mobile.Distribute.iOS.Bindings.dll",
-							"SDK/MobileCenterPush/Microsoft.Azure.Mobile.Push.iOS/bin/Release/Microsoft.Azure.Mobile.Push.dll",
-    						"SDK/MobileCenterPush/Microsoft.Azure.Mobile.Push.iOS.Bindings/bin/Release/Microsoft.Azure.Mobile.Push.iOS.Bindings.dll" }
-		};
-		var androidAssemblyGroup = new AssemblyGroup {
-			AssemblyFolder = ANDROID_ASSEMBLIES_FOLDER,
-			AssemblyPaths = new string[] {	"SDK/MobileCenter/Microsoft.Azure.Mobile.Android/bin/Release/Microsoft.Azure.Mobile.dll",
-							"SDK/MobileCenter/Microsoft.Azure.Mobile.Android/bin/Release/Microsoft.Azure.Mobile.Android.Bindings.dll",
-							"SDK/MobileCenterAnalytics/Microsoft.Azure.Mobile.Analytics.Android/bin/Release/Microsoft.Azure.Mobile.Analytics.dll",
-							"SDK/MobileCenterAnalytics/Microsoft.Azure.Mobile.Analytics.Android/bin/Release/Microsoft.Azure.Mobile.Analytics.Android.Bindings.dll",
-							"SDK/MobileCenterCrashes/Microsoft.Azure.Mobile.Crashes.Android/bin/Release/Microsoft.Azure.Mobile.Crashes.dll",
-							"SDK/MobileCenterCrashes/Microsoft.Azure.Mobile.Crashes.Android/bin/Release/Microsoft.Azure.Mobile.Crashes.Android.Bindings.dll",
-							"SDK/MobileCenterDistribute/Microsoft.Azure.Mobile.Distribute.Android/bin/Release/Microsoft.Azure.Mobile.Distribute.dll",
-							"SDK/MobileCenterDistribute/Microsoft.Azure.Mobile.Distribute.Android/bin/Release/Microsoft.Azure.Mobile.Distribute.Android.Bindings.dll",
-							"SDK/MobileCenterPush/Microsoft.Azure.Mobile.Push.Android/bin/Release/Microsoft.Azure.Mobile.Push.dll",
-   							"SDK/MobileCenterPush/Microsoft.Azure.Mobile.Push.Android.Bindings/bin/Release/Microsoft.Azure.Mobile.Push.Android.Bindings.dll" }
-		};
-		var pclAssemblyGroup = new AssemblyGroup {
-			AssemblyFolder = PCL_ASSEMBLIES_FOLDER,
-			AssemblyPaths = new string[] {	"SDK/MobileCenter/Microsoft.Azure.Mobile/bin/Release/Microsoft.Azure.Mobile.dll",
-							"SDK/MobileCenterAnalytics/Microsoft.Azure.Mobile.Analytics/bin/Release/Microsoft.Azure.Mobile.Analytics.dll",
-							"SDK/MobileCenterCrashes/Microsoft.Azure.Mobile.Crashes/bin/Release/Microsoft.Azure.Mobile.Crashes.dll",
-							"SDK/MobileCenterDistribute/Microsoft.Azure.Mobile.Distribute/bin/Release/Microsoft.Azure.Mobile.Distribute.dll",
-							"SDK/MobileCenterPush/Microsoft.Azure.Mobile.Push/bin/Release/Microsoft.Azure.Mobile.Push.dll" }
-		};
-		PLATFORM_PATHS.UploadAssemblyGroups.Add(iosAssemblyGroup);
-		PLATFORM_PATHS.UploadAssemblyGroups.Add(androidAssemblyGroup);
-		PLATFORM_PATHS.UploadAssemblyGroups.Add(pclAssemblyGroup);
-		PLATFORM_PATHS.DownloadAssemblyFolders.Add(WINDOWS_CLASSIC_ASSEMBLIES_FOLDER);
-		PLATFORM_PATHS.DownloadAssemblyFolders.Add(UWP_ASSEMBLIES_FOLDER);
-		PLATFORM_PATHS.DownloadAssemblyFolders.Add(UWP_ASSEMBLIES_FOLDER + "/x86");
-		PLATFORM_PATHS.DownloadAssemblyFolders.Add(UWP_ASSEMBLIES_FOLDER + "/x64");
-		PLATFORM_PATHS.DownloadAssemblyFolders.Add(UWP_ASSEMBLIES_FOLDER + "/ARM");
-		PLATFORM_PATHS.UploadAssembliesZip = MAC_ASSEMBLIES_ZIP + STORAGE_ID;
-		PLATFORM_PATHS.DownloadUrl = WINDOWS_ASSEMBLIES_URL + STORAGE_ID;
-		PLATFORM_PATHS.DownloadAssembliesZip = WINDOWS_ASSEMBLIES_ZIP + STORAGE_ID;
-	}
-	else
-	{
-		var windowsClassicAssemblyGroup = new AssemblyGroup {
-			AssemblyFolder = WINDOWS_CLASSIC_ASSEMBLIES_FOLDER,
-			AssemblyPaths = new string[] {
-				"SDK/MobileCenter/Microsoft.Azure.Mobile.WindowsClassic/bin/Release/Microsoft.Azure.Mobile.dll",
-				"SDK/MobileCenterAnalytics/Microsoft.Azure.Mobile.Analytics.WindowsClassic/bin/Release/Microsoft.Azure.Mobile.Analytics.dll",
-				"SDK/MobileCenterCrashes/Microsoft.Azure.Mobile.Crashes.WindowsClassic/bin/Release/Microsoft.Azure.Mobile.Crashes.dll" }
-			};
-		var uwpAnyCpuAssemblyGroup = new AssemblyGroup {
-			AssemblyFolder = UWP_ASSEMBLIES_FOLDER,
-			AssemblyPaths = new string[] { "nuget/Microsoft.Azure.Mobile.Crashes.targets",
-								"SDK/MobileCenter/Microsoft.Azure.Mobile.UWP/bin/Release/Microsoft.Azure.Mobile.dll",
-								"SDK/MobileCenterAnalytics/Microsoft.Azure.Mobile.Analytics.UWP/bin/Release/Microsoft.Azure.Mobile.Analytics.dll",
-								"SDK/MobileCenterCrashes/Microsoft.Azure.Mobile.Crashes.UWP/bin/Reference/Microsoft.Azure.Mobile.Crashes.dll",
-								"SDK/MobileCenterPush/Microsoft.Azure.Mobile.Push.UWP/bin/Release/Microsoft.Azure.Mobile.Push.dll" }
-		};
-		var uwpX86AssemblyGroup = new AssemblyGroup {
-			AssemblyFolder = UWP_ASSEMBLIES_FOLDER + "/x86",
-			AssemblyPaths = new string[] { 	"SDK/MobileCenterCrashes/Microsoft.Azure.Mobile.Crashes.UWP/bin/x86/Release/Microsoft.Azure.Mobile.Crashes.dll",
-    							"Release/WatsonRegistrationUtility/WatsonRegistrationUtility.dll",
-   								"Release/WatsonRegistrationUtility/WatsonRegistrationUtility.winmd" }
-		};
-		var uwpX64AssemblyGroup = new AssemblyGroup {
-			AssemblyFolder = UWP_ASSEMBLIES_FOLDER + "/x64",
-			AssemblyPaths =  new string[] {	"SDK/MobileCenterCrashes/Microsoft.Azure.Mobile.Crashes.UWP/bin/x64/Release/Microsoft.Azure.Mobile.Crashes.dll",
-   									"x64/Release/WatsonRegistrationUtility/WatsonRegistrationUtility.dll",
-   									"x64/Release/WatsonRegistrationUtility/WatsonRegistrationUtility.winmd" }
-		};
-		var uwpArmAssemblyGroup = new AssemblyGroup {
-			AssemblyFolder = UWP_ASSEMBLIES_FOLDER + "/ARM",
-			AssemblyPaths =  new string[] {  "SDK/MobileCenterCrashes/Microsoft.Azure.Mobile.Crashes.UWP/bin/ARM/Release/Microsoft.Azure.Mobile.Crashes.dll",
-									"ARM/Release/WatsonRegistrationUtility/WatsonRegistrationUtility.dll",
-									"ARM/Release/WatsonRegistrationUtility/WatsonRegistrationUtility.winmd" }
-		};
-		PLATFORM_PATHS.UploadAssemblyGroups.Add(uwpAnyCpuAssemblyGroup);
-		PLATFORM_PATHS.UploadAssemblyGroups.Add(uwpX86AssemblyGroup);
-		PLATFORM_PATHS.UploadAssemblyGroups.Add(uwpX64AssemblyGroup);
-		PLATFORM_PATHS.UploadAssemblyGroups.Add(uwpArmAssemblyGroup);
-		PLATFORM_PATHS.UploadAssemblyGroups.Add(windowsClassicAssemblyGroup);
-		PLATFORM_PATHS.DownloadAssemblyFolders.Add(IOS_ASSEMBLIES_FOLDER);
-		PLATFORM_PATHS.DownloadAssemblyFolders.Add(ANDROID_ASSEMBLIES_FOLDER);
-		PLATFORM_PATHS.DownloadAssemblyFolders.Add(PCL_ASSEMBLIES_FOLDER);
-		PLATFORM_PATHS.UploadAssembliesZip = WINDOWS_ASSEMBLIES_ZIP + STORAGE_ID;
-		PLATFORM_PATHS.DownloadUrl = MAC_ASSEMBLIES_URL + STORAGE_ID;
-		PLATFORM_PATHS.DownloadAssembliesZip = MAC_ASSEMBLIES_ZIP + STORAGE_ID;
-	}
-=======
     if (IsRunningOnUnix())
     {
         var iosAssemblyGroup = new AssemblyGroup {
             AssemblyFolder = IOS_ASSEMBLIES_FOLDER,
-            AssemblyPaths = new string[] {	"SDK/MobileCenter/Microsoft.Azure.Mobile.iOS/bin/Release/Microsoft.Azure.Mobile.dll",
+            AssemblyPaths = new string[] {  "SDK/MobileCenter/Microsoft.Azure.Mobile.iOS/bin/Release/Microsoft.Azure.Mobile.dll",
                             "SDK/MobileCenter/Microsoft.Azure.Mobile.iOS/bin/Release/Microsoft.Azure.Mobile.iOS.Bindings.dll",
                             "SDK/MobileCenterAnalytics/Microsoft.Azure.Mobile.Analytics.iOS/bin/Release/Microsoft.Azure.Mobile.Analytics.dll",
                             "SDK/MobileCenterAnalytics/Microsoft.Azure.Mobile.Analytics.iOS/bin/Release/Microsoft.Azure.Mobile.Analytics.iOS.Bindings.dll",
@@ -238,7 +141,7 @@
         };
         var androidAssemblyGroup = new AssemblyGroup {
             AssemblyFolder = ANDROID_ASSEMBLIES_FOLDER,
-            AssemblyPaths = new string[] {	"SDK/MobileCenter/Microsoft.Azure.Mobile.Android/bin/Release/Microsoft.Azure.Mobile.dll",
+            AssemblyPaths = new string[] {  "SDK/MobileCenter/Microsoft.Azure.Mobile.Android/bin/Release/Microsoft.Azure.Mobile.dll",
                             "SDK/MobileCenter/Microsoft.Azure.Mobile.Android/bin/Release/Microsoft.Azure.Mobile.Android.Bindings.dll",
                             "SDK/MobileCenterAnalytics/Microsoft.Azure.Mobile.Analytics.Android/bin/Release/Microsoft.Azure.Mobile.Analytics.dll",
                             "SDK/MobileCenterAnalytics/Microsoft.Azure.Mobile.Analytics.Android/bin/Release/Microsoft.Azure.Mobile.Analytics.Android.Bindings.dll",
@@ -251,7 +154,7 @@
         };
         var pclAssemblyGroup = new AssemblyGroup {
             AssemblyFolder = PCL_ASSEMBLIES_FOLDER,
-            AssemblyPaths = new string[] {	"SDK/MobileCenter/Microsoft.Azure.Mobile/bin/Release/Microsoft.Azure.Mobile.dll",
+            AssemblyPaths = new string[] {  "SDK/MobileCenter/Microsoft.Azure.Mobile/bin/Release/Microsoft.Azure.Mobile.dll",
                             "SDK/MobileCenterAnalytics/Microsoft.Azure.Mobile.Analytics/bin/Release/Microsoft.Azure.Mobile.Analytics.dll",
                             "SDK/MobileCenterCrashes/Microsoft.Azure.Mobile.Crashes/bin/Release/Microsoft.Azure.Mobile.Crashes.dll",
                             "SDK/MobileCenterDistribute/Microsoft.Azure.Mobile.Distribute/bin/Release/Microsoft.Azure.Mobile.Distribute.dll",
@@ -260,6 +163,7 @@
         PLATFORM_PATHS.UploadAssemblyGroups.Add(iosAssemblyGroup);
         PLATFORM_PATHS.UploadAssemblyGroups.Add(androidAssemblyGroup);
         PLATFORM_PATHS.UploadAssemblyGroups.Add(pclAssemblyGroup);
+        PLATFORM_PATHS.DownloadAssemblyFolders.Add(WINDOWS_CLASSIC_ASSEMBLIES_FOLDER);
         PLATFORM_PATHS.DownloadAssemblyFolders.Add(UWP_ASSEMBLIES_FOLDER);
         PLATFORM_PATHS.DownloadAssemblyFolders.Add(UWP_ASSEMBLIES_FOLDER + "/x86");
         PLATFORM_PATHS.DownloadAssemblyFolders.Add(UWP_ASSEMBLIES_FOLDER + "/x64");
@@ -270,6 +174,13 @@
     }
     else
     {
+        var windowsClassicAssemblyGroup = new AssemblyGroup {
+            AssemblyFolder = WINDOWS_CLASSIC_ASSEMBLIES_FOLDER,
+            AssemblyPaths = new string[] {
+                "SDK/MobileCenter/Microsoft.Azure.Mobile.WindowsClassic/bin/Release/Microsoft.Azure.Mobile.dll",
+                "SDK/MobileCenterAnalytics/Microsoft.Azure.Mobile.Analytics.WindowsClassic/bin/Release/Microsoft.Azure.Mobile.Analytics.dll",
+                "SDK/MobileCenterCrashes/Microsoft.Azure.Mobile.Crashes.WindowsClassic/bin/Release/Microsoft.Azure.Mobile.Crashes.dll" }
+            };
         var uwpAnyCpuAssemblyGroup = new AssemblyGroup {
             AssemblyFolder = UWP_ASSEMBLIES_FOLDER,
             AssemblyPaths = new string[] { "nuget/Microsoft.Azure.Mobile.Crashes.targets",
@@ -300,6 +211,7 @@
         PLATFORM_PATHS.UploadAssemblyGroups.Add(uwpX86AssemblyGroup);
         PLATFORM_PATHS.UploadAssemblyGroups.Add(uwpX64AssemblyGroup);
         PLATFORM_PATHS.UploadAssemblyGroups.Add(uwpArmAssemblyGroup);
+        PLATFORM_PATHS.UploadAssemblyGroups.Add(windowsClassicAssemblyGroup);
         PLATFORM_PATHS.DownloadAssemblyFolders.Add(IOS_ASSEMBLIES_FOLDER);
         PLATFORM_PATHS.DownloadAssemblyFolders.Add(ANDROID_ASSEMBLIES_FOLDER);
         PLATFORM_PATHS.DownloadAssemblyFolders.Add(PCL_ASSEMBLIES_FOLDER);
@@ -307,7 +219,6 @@
         PLATFORM_PATHS.DownloadUrl = MAC_ASSEMBLIES_URL + STORAGE_ID;
         PLATFORM_PATHS.DownloadAssembliesZip = MAC_ASSEMBLIES_ZIP + STORAGE_ID;
     }
->>>>>>> 77ae7efd
 });
 
 // Versioning task.
@@ -440,45 +351,6 @@
     .IsDependentOn("Version")
     .Does(()=>
 {
-<<<<<<< HEAD
-	// NuGet on mac trims out the first ./ so adding it twice works around
-	var basePath = IsRunningOnUnix() ? (System.IO.Directory.GetCurrentDirectory().ToString() + @"/.") : "./";
-	CleanDirectory("output");
-
-	var specCopyName = TEMPORARY_PREFIX + "spec_copy.nuspec";
-
-	// Packaging NuGets.
-	foreach (var module in MOBILECENTER_MODULES)
-	{
-		var nuspecFilename = IsRunningOnUnix() ? module.MacNuspecFilename : module.WindowsNuspecFilename;
-
-		// Skipping not exists modules.
-		if (!FileExists("nuget/" + nuspecFilename))
-		{
-			continue;
-		}
-
-		// Prepare nuspec by making substitutions in a copied nuspec (to avoid altering the original)
-		CopyFile("nuget/" + nuspecFilename, specCopyName);
-		ReplaceTextInFiles(specCopyName, "$pcl_dir$", PCL_ASSEMBLIES_FOLDER);
-		ReplaceTextInFiles(specCopyName, "$ios_dir$", IOS_ASSEMBLIES_FOLDER);
-		ReplaceTextInFiles(specCopyName, "$windows_classic_dir$", WINDOWS_CLASSIC_ASSEMBLIES_FOLDER);
-		ReplaceTextInFiles(specCopyName, "$uwp_dir$", UWP_ASSEMBLIES_FOLDER);
-		ReplaceTextInFiles(specCopyName, "$android_dir$", ANDROID_ASSEMBLIES_FOLDER);
-
-		var spec = GetFiles(specCopyName);
-		Information("Building a NuGet package for " + module.DotNetModule + " version " + module.NuGetVersion);
-		NuGetPack(spec, new NuGetPackSettings {
-			BasePath = basePath,
-			Verbosity = NuGetVerbosity.Detailed,
-			Version = module.NuGetVersion
-		});
-
-		// Clean up
-		DeleteFiles(specCopyName);
-	}
-	MoveFiles("Microsoft.Azure.Mobile*.nupkg", "output");
-=======
     // NuGet on mac trims out the first ./ so adding it twice works around
     var basePath = IsRunningOnUnix() ? (System.IO.Directory.GetCurrentDirectory().ToString() + @"/.") : "./";
     CleanDirectory("output");
@@ -500,7 +372,8 @@
         CopyFile("nuget/" + nuspecFilename, specCopyName);
         ReplaceTextInFiles(specCopyName, "$pcl_dir$", PCL_ASSEMBLIES_FOLDER);
         ReplaceTextInFiles(specCopyName, "$ios_dir$", IOS_ASSEMBLIES_FOLDER);
-        ReplaceTextInFiles(specCopyName, "$windows_dir$", UWP_ASSEMBLIES_FOLDER);
+        ReplaceTextInFiles(specCopyName, "$windows_classic_dir$", WINDOWS_CLASSIC_ASSEMBLIES_FOLDER);
+        ReplaceTextInFiles(specCopyName, "$uwp_dir$", UWP_ASSEMBLIES_FOLDER);
         ReplaceTextInFiles(specCopyName, "$android_dir$", ANDROID_ASSEMBLIES_FOLDER);
 
         var spec = GetFiles(specCopyName);
@@ -515,7 +388,6 @@
         DeleteFiles(specCopyName);
     }
     MoveFiles("Microsoft.Azure.Mobile*.nupkg", "output");
->>>>>>> 77ae7efd
 }).OnError(HandleError);
 
 // Add version to nuspecs for vsts (the release definition does not have the solutions and thus cannot extract a version from them)
@@ -573,45 +445,6 @@
     .IsDependentOn("Version")
     .Does(()=>
 {
-<<<<<<< HEAD
-	Information("Beginning complete package creation...");
-
-	// Copy the downloaded files to their proper locations so the structure is as if
-	// the downloaded assemblies were built locally (for the nuspecs to work)
-	foreach (var assemblyFolder in PLATFORM_PATHS.DownloadAssemblyFolders)
-	{
-		CleanDirectory(assemblyFolder);
-		var files = GetFiles(DOWNLOADED_ASSEMBLIES_FOLDER + "/" + assemblyFolder + "/*");
-		CopyFiles(files, assemblyFolder);
-	}
-
-	// Create NuGet packages
-	foreach (var module in MOBILECENTER_MODULES)
-	{
-		// Prepare nuspec by making substitutions in a copied nuspec (to avoid altering the original)
-		var specCopyName = TEMPORARY_PREFIX + "spec_copy.nuspec";
-		CopyFile("nuget/" + module.MainNuspecFilename, specCopyName);
-		ReplaceTextInFiles(specCopyName, "$pcl_dir$", PCL_ASSEMBLIES_FOLDER);
-		ReplaceTextInFiles(specCopyName, "$ios_dir$", IOS_ASSEMBLIES_FOLDER);
-		ReplaceTextInFiles(specCopyName, "$android_dir$", ANDROID_ASSEMBLIES_FOLDER);
-		ReplaceTextInFiles(specCopyName, "$uwp_dir$", UWP_ASSEMBLIES_FOLDER);
-		ReplaceTextInFiles(specCopyName, "$windows_classic_dir$", WINDOWS_CLASSIC_ASSEMBLIES_FOLDER);
-
-		var spec = GetFiles(specCopyName);
-
-		// Create the NuGet package
-		Information("Building a NuGet package for " + module.DotNetModule + " version " + module.NuGetVersion);
-		NuGetPack(spec, new NuGetPackSettings {
-			Verbosity = NuGetVerbosity.Detailed,
-			Version = module.NuGetVersion
-		});
-
-		// Clean up
-		DeleteFiles(specCopyName);
-	}
-	CleanDirectory("output");
-	MoveFiles("*.nupkg", "output");
-=======
     Information("Beginning complete package creation...");
 
     // Copy the downloaded files to their proper locations so the structure is as if
@@ -631,8 +464,9 @@
         CopyFile("nuget/" + module.MainNuspecFilename, specCopyName);
         ReplaceTextInFiles(specCopyName, "$pcl_dir$", PCL_ASSEMBLIES_FOLDER);
         ReplaceTextInFiles(specCopyName, "$ios_dir$", IOS_ASSEMBLIES_FOLDER);
-        ReplaceTextInFiles(specCopyName, "$windows_dir$", UWP_ASSEMBLIES_FOLDER);
         ReplaceTextInFiles(specCopyName, "$android_dir$", ANDROID_ASSEMBLIES_FOLDER);
+        ReplaceTextInFiles(specCopyName, "$uwp_dir$", UWP_ASSEMBLIES_FOLDER);
+        ReplaceTextInFiles(specCopyName, "$windows_classic_dir$", WINDOWS_CLASSIC_ASSEMBLIES_FOLDER);
 
         var spec = GetFiles(specCopyName);
 
@@ -648,7 +482,6 @@
     }
     CleanDirectory("output");
     MoveFiles("*.nupkg", "output");
->>>>>>> 77ae7efd
 }).OnError(HandleError).Finally(()=>RunTarget("RemoveTemporaries"));
 
 Task("TestApps").IsDependentOn("UITest").Does(() =>
@@ -733,37 +566,20 @@
 
 Task("PrepareAssemblyPathsVSTS").Does(()=>
 {
-<<<<<<< HEAD
-		var iosAssemblies = EnvironmentVariable("IOS_ASSEMBLY_PATH_NUSPEC");
-		var androidAssemblies = EnvironmentVariable("ANDROID_ASSEMBLY_PATH_NUSPEC");
-		var pclAssemblies = EnvironmentVariable("PCL_ASSEMBLY_PATH_NUSPEC");
-		var windowsClassicAssemblies = EnvironmentVariable("WINDOWS_CLASSIC_ASSEMBLY_PATH_NUSPEC");
-		var uwpAssemblies = EnvironmentVariable("UWP_ASSEMBLY_PATH_NUSPEC");
-		var nuspecPathPrefix = EnvironmentVariable("NUSPEC_PATH");
-		
-		foreach (var module in MOBILECENTER_MODULES)
-		{
-			ReplaceTextInFiles(nuspecPathPrefix + module.MainNuspecFilename, "$pcl_dir$", pclAssemblies);
-			ReplaceTextInFiles(nuspecPathPrefix + module.MainNuspecFilename, "$ios_dir$", iosAssemblies);
-			ReplaceTextInFiles(nuspecPathPrefix + module.MainNuspecFilename, "$android_dir$", androidAssemblies);
-			ReplaceTextInFiles(nuspecPathPrefix + module.MainNuspecFilename, "$uwp_dir$", uwpAssemblies);
-			ReplaceTextInFiles(nuspecPathPrefix + module.MainNuspecFilename, "$windows_classic_dir$", windowsClassicAssemblies);
-		}
-=======
-        var iosAssemblies = EnvironmentVariable("IOS_ASSEMBLY_PATH_NUSPEC");
-        var androidAssemblies = EnvironmentVariable("ANDROID_ASSEMBLY_PATH_NUSPEC");
-        var pclAssemblies = EnvironmentVariable("PCL_ASSEMBLY_PATH_NUSPEC");
-        var uwpAssemblies = EnvironmentVariable("UWP_ASSEMBLY_PATH_NUSPEC");
-        var nuspecPathPrefix = EnvironmentVariable("NUSPEC_PATH");
-        
-        foreach (var module in MOBILECENTER_MODULES)
-        {
-            ReplaceTextInFiles(nuspecPathPrefix + module.MainNuspecFilename, "$pcl_dir$", pclAssemblies);
-            ReplaceTextInFiles(nuspecPathPrefix + module.MainNuspecFilename, "$ios_dir$", iosAssemblies);
-            ReplaceTextInFiles(nuspecPathPrefix + module.MainNuspecFilename, "$windows_dir$", uwpAssemblies);
-            ReplaceTextInFiles(nuspecPathPrefix + module.MainNuspecFilename, "$android_dir$", androidAssemblies);
-        }
->>>>>>> 77ae7efd
+    var iosAssemblies = EnvironmentVariable("IOS_ASSEMBLY_PATH_NUSPEC");
+    var androidAssemblies = EnvironmentVariable("ANDROID_ASSEMBLY_PATH_NUSPEC");
+    var pclAssemblies = EnvironmentVariable("PCL_ASSEMBLY_PATH_NUSPEC");
+    var windowsClassicAssemblies = EnvironmentVariable("WINDOWS_CLASSIC_ASSEMBLY_PATH_NUSPEC");
+    var uwpAssemblies = EnvironmentVariable("UWP_ASSEMBLY_PATH_NUSPEC");
+    var nuspecPathPrefix = EnvironmentVariable("NUSPEC_PATH");
+    foreach (var module in MOBILECENTER_MODULES)
+    {
+        ReplaceTextInFiles(nuspecPathPrefix + module.MainNuspecFilename, "$pcl_dir$", pclAssemblies);
+        ReplaceTextInFiles(nuspecPathPrefix + module.MainNuspecFilename, "$ios_dir$", iosAssemblies);
+        ReplaceTextInFiles(nuspecPathPrefix + module.MainNuspecFilename, "$android_dir$", androidAssemblies);
+        ReplaceTextInFiles(nuspecPathPrefix + module.MainNuspecFilename, "$uwp_dir$", uwpAssemblies);
+        ReplaceTextInFiles(nuspecPathPrefix + module.MainNuspecFilename, "$windows_classic_dir$", windowsClassicAssemblies);
+    }
 }).OnError(HandleError);
 
 Task("NugetPackVSTS").Does(()=>
@@ -772,7 +588,8 @@
     foreach (var module in MOBILECENTER_MODULES)
     {
         var spec = GetFiles(nuspecPathPrefix + module.MainNuspecFilename);
-        // Create the NuGet packages
+
+        // Create the NuGet packages.
         Information("Building a NuGet package for " + module.MainNuspecFilename);
         NuGetPack(spec, new NuGetPackSettings {
             Verbosity = NuGetVerbosity.Detailed,
