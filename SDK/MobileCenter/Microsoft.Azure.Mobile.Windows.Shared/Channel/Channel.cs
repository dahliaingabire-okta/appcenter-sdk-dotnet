﻿using System;
using System.Collections.Generic;
using System.Linq;
using System.Threading.Tasks;
using Microsoft.Azure.Mobile.Ingestion.Models;
using Microsoft.Azure.Mobile.Ingestion;
using Microsoft.Azure.Mobile.Storage;
using Microsoft.Azure.Mobile.Utils;
using Microsoft.Azure.Mobile.Utils.Synchronization;

namespace Microsoft.Azure.Mobile.Channel
{
    public sealed class Channel : IChannelUnit
    {
        private const int ClearBatchSize = 100;
        private Ingestion.Models.Device _device;
        private readonly string _appSecret;
        private readonly IStorage _storage;
        private readonly IIngestion _ingestion;
        private readonly IDeviceInformationHelper _deviceInfoHelper = new DeviceInformationHelper();
        private readonly Dictionary<string, List<Log>> _sendingBatches = new Dictionary<string, List<Log>>();
        private readonly int _maxParallelBatches;
        private readonly int _maxLogsPerBatch;
        private long _pendingLogCount;
        private bool _enabled;
        private bool _discardLogs;
        private bool _batchScheduled;
        private TimeSpan _batchTimeInterval;
        private readonly StatefulMutex _mutex = new StatefulMutex();

        internal Channel(string name, int maxLogsPerBatch, TimeSpan batchTimeInterval, int maxParallelBatches,
            string appSecret, IIngestion ingestion, IStorage storage)
        {
            Name = name;
            _maxParallelBatches = maxParallelBatches;
            _maxLogsPerBatch = maxLogsPerBatch;
            _appSecret = appSecret;
            _ingestion = ingestion;
            _storage = storage;
            _batchTimeInterval = batchTimeInterval;
            _batchScheduled = false;
            _enabled = true;
            DeviceInformationHelper.InformationInvalidated += (sender, e) => InvalidateDeviceCache();
            var lockHolder = _mutex.GetLock();
            Task.Run(() => _storage.CountLogsAsync(Name)).ContinueWith(task =>
            {
                if (task.IsCompleted)
                {
                    _pendingLogCount = task.Result;
                }
                lockHolder.Dispose();
            });
        }

        /// <summary>
        /// Gets value indicating whether the Channel is enabled
        /// </summary>
        public bool IsEnabled
        {
            get
            {
                using (_mutex.GetLock())
                {
                    return _enabled;
                }
            }
        }

        /// <summary>
        /// The channel's name
        /// </summary>
        public string Name { get; }

        #region Events
        public event EventHandler<EnqueuingLogEventArgs> EnqueuingLog;
        public event EventHandler<SendingLogEventArgs> SendingLog;
        public event EventHandler<SentLogEventArgs> SentLog;
        public event EventHandler<FailedToSendLogEventArgs> FailedToSendLog;
        #endregion

        public async Task SetEnabledAsync(bool enabled)
        {
            State state;
            using (await _mutex.GetLockAsync().ConfigureAwait(false))
            {
                if (_enabled == enabled)
                {
                    return;
                }
                state = _mutex.State;
            }
            if (enabled)
            {
                await ResumeAsync(state).ConfigureAwait(false);
            }
            else
            {
                await SuspendAsync(state, true, new CancellationException()).ConfigureAwait(false);
            }
        }

        public async Task EnqueueAsync(Log log)
        {
            try
            {
                State state;
                bool discardLogs;
                using (await _mutex.GetLockAsync().ConfigureAwait(false))
                {
                    state = _mutex.State;
                    discardLogs = _discardLogs;
                }
                if (discardLogs)
                {
                    MobileCenterLog.Warn(MobileCenterLog.LogTag, "Channel is disabled; logs are discarded");
                    SendingLog?.Invoke(this, new SendingLogEventArgs(log));
                    FailedToSendLog?.Invoke(this, new FailedToSendLogEventArgs(log, new CancellationException()));
                }
                EnqueuingLog?.Invoke(this, new EnqueuingLogEventArgs(log));
<<<<<<< HEAD
                _mutex.Lock(stateSnapshot);
                return Task.Run(() =>
                {
                    PrepareLogAsync(log).Wait();
                    PersistLogAsync(log, stateSnapshot).Wait();
                });
=======
                await PrepareLogAsync(log, state).ConfigureAwait(false);
                await PersistLogAsync(log, state).ConfigureAwait(false);
>>>>>>> f677fd12
            }
            catch (StatefulMutexException e)
            {
                MobileCenterLog.Warn(MobileCenterLog.LogTag, "The Enqueue operation has been cancelled", e);
            }
        }

        private async Task PrepareLogAsync(Log log, State state)
        {
            if (log.Device == null && _device == null)
            {
                var device = await _deviceInfoHelper.GetDeviceInformationAsync().ConfigureAwait(false);
                using (await _mutex.GetLockAsync(state).ConfigureAwait(false))
                {
                    _device = device;
                }
            }
            log.Device = log.Device ?? _device;
            if (log.Toffset == 0L)
            {
                log.Toffset = TimeHelper.CurrentTimeInMilliseconds();
            }
        }

        private async Task PersistLogAsync(Log log, State state)
        {
            try
            {
                await _storage.PutLogAsync(Name, log).ConfigureAwait(false);
            }
            catch (StorageException e)
            {
                MobileCenterLog.Error(MobileCenterLog.LogTag, "Error persisting log", e);
                return;
            }
            try
            {
                bool enabled;
                using (await _mutex.GetLockAsync(state).ConfigureAwait(false))
                {
                    _pendingLogCount++;
                    enabled = _enabled;
                }
                if (enabled)
                {
                    await CheckPendingLogsAsync(state).ConfigureAwait(false);
                    return;
                }
                MobileCenterLog.Warn(MobileCenterLog.LogTag, "Channel is temporarily disabled; log was saved to disk");
            }
            catch (StatefulMutexException e)
            {
                MobileCenterLog.Warn(MobileCenterLog.LogTag, "The PersistLog operation has been cancelled", e);
            }
        }

        public void InvalidateDeviceCache()
        {
            using (_mutex.GetLock())
            {
                _device = null;
            }
        }
        
        public async Task ClearAsync()
        {
            var state = _mutex.State;
            await _storage.DeleteLogsAsync(Name).ConfigureAwait(false);
            try
            {
                using (await _mutex.GetLockAsync(state).ConfigureAwait(false))
                {
                    _pendingLogCount = 0;
                }
            }
            catch (StatefulMutexException e)
            {
                MobileCenterLog.Warn(MobileCenterLog.LogTag, "The Clear operation has been cancelled", e);
            }
        }

        private async Task ResumeAsync(State state)
        {
            try
            {
                using (await _mutex.GetLockAsync(state).ConfigureAwait(false))
                {
                    _enabled = true;
                    _discardLogs = false;
                    state = _mutex.InvalidateState();
                }
            }
            catch (StatefulMutexException e)
            {
                MobileCenterLog.Warn(MobileCenterLog.LogTag, "The Resume operation has been cancelled", e);
            }
            await CheckPendingLogsAsync(state).ConfigureAwait(false);
        }

        private async Task SuspendAsync(State state, bool deleteLogs, Exception exception)
        {
            try
            {
                using (await _mutex.GetLockAsync(state).ConfigureAwait(false))
                {
                    _enabled = false;
                    _batchScheduled = false;
                    _discardLogs = deleteLogs;
                    _mutex.InvalidateState();
                }
                if (deleteLogs && FailedToSendLog != null)
                {
                    foreach (var log in _sendingBatches.Values.SelectMany(batch => batch))
                    {
                        FailedToSendLog?.Invoke(this, new FailedToSendLogEventArgs(log, exception));
                    }
                }
                try
                {
                    _ingestion.Close();
                }
                catch (IngestionException e)
                {
                    MobileCenterLog.Error(MobileCenterLog.LogTag, "Failed to close ingestion", e);
                }
                if (deleteLogs)
                {
                    using (await _mutex.GetLockAsync(state).ConfigureAwait(false))
                    {
                        _pendingLogCount = 0;
                    }
                    await DeleteLogsOnSuspendedAsync().ConfigureAwait(false);
                }
                await _storage.ClearPendingLogStateAsync(Name).ConfigureAwait(false);
            }
            catch (StatefulMutexException e)
            {
                MobileCenterLog.Warn(MobileCenterLog.LogTag, "The Suspend operation has been cancelled", e);
            }
        }

        private async Task DeleteLogsOnSuspendedAsync()
        {
            try
            {
                if (SendingLog != null || FailedToSendLog != null)
                {
                    await SignalDeletingLogsAsync().ConfigureAwait(false);
                }
            }
            catch (StorageException)
            {
                MobileCenterLog.Warn(MobileCenterLog.LogTag, "Failed to invoke events for logs being deleted.");
                return;
            }
            await _storage.DeleteLogsAsync(Name).ConfigureAwait(false);
        }

        private async Task SignalDeletingLogsAsync()
        {
            var logs = new List<Log>();
            await _storage.GetLogsAsync(Name, ClearBatchSize, logs).ConfigureAwait(false);
            foreach (var log in logs)
            {
                SendingLog?.Invoke(this, new SendingLogEventArgs(log));
                FailedToSendLog?.Invoke(this, new FailedToSendLogEventArgs(log, new CancellationException()));
            }
            if (logs.Count >= ClearBatchSize)
            {
                await SignalDeletingLogsAsync().ConfigureAwait(false);
            }
        }

        private async Task TriggerIngestionAsync(State state)
        {
            using (await _mutex.GetLockAsync(state).ConfigureAwait(false))
            {
                if (!_enabled)
                {
                    return;
                }
                MobileCenterLog.Debug(MobileCenterLog.LogTag,
                    $"triggerIngestion({Name}) pendingLogCount={_pendingLogCount}");
                _batchScheduled = false;
                if (_sendingBatches.Count >= _maxParallelBatches)
                {
                    MobileCenterLog.Debug(MobileCenterLog.LogTag,
                        "Already sending " + _maxParallelBatches + " batches of analytics data to the server");
                    return;
                }
            }

            // Get a batch from storage
            var logs = new List<Log>();
            var batchId = await _storage.GetLogsAsync(Name, _maxLogsPerBatch, logs).ConfigureAwait(false);
            if (batchId != null)
            {
                using (await _mutex.GetLockAsync(state).ConfigureAwait(false))
                {
                    _sendingBatches.Add(batchId, logs);
                    _pendingLogCount -= logs.Count;
                }
                try
                {
                    await TriggerIngestionAsync(state, logs, batchId).ConfigureAwait(false);
                    await CheckPendingLogsAsync(state).ConfigureAwait(false);
                }
                catch (StorageException)
                {
                }
            }
        }

        private async Task TriggerIngestionAsync(State state, IList<Log> logs, string batchId)
        {
            // Before sending logs, trigger the sending event for this channel
            if (SendingLog != null)
            {
                foreach (var eventArgs in logs.Select(log => new SendingLogEventArgs(log)))
                {
                    SendingLog?.Invoke(this, eventArgs);
                }
            }

            // If the optional Install ID has no value, default to using empty GUID
            var installId = MobileCenter.InstallId.HasValue ? MobileCenter.InstallId.Value : Guid.Empty;
            using (var serviceCall = _ingestion.PrepareServiceCall(_appSecret, installId, logs))
            {
                try
                {
                    await serviceCall.ExecuteAsync().ConfigureAwait(false);
                }
                catch (IngestionException exception)
                {
                    await HandleSendingFailureAsync(state, batchId, exception).ConfigureAwait(false);
                    return;
                }
            }
            if (!_mutex.IsCurrent(state))
            {
                return;
            }
            StorageException deleteException = null;
            try
            {
                await _storage.DeleteLogsAsync(Name, batchId).ConfigureAwait(false);
            }
            catch (StorageException e)
            {
                MobileCenterLog.Warn(MobileCenterLog.LogTag, $"Could not delete logs for batch {batchId}", e);
                deleteException = e;
            }
            List<Log> removedLogs;
            using (await _mutex.GetLockAsync(state).ConfigureAwait(false))
            {
                removedLogs = _sendingBatches[batchId];
                _sendingBatches.Remove(batchId);
            }
            if (SentLog != null)
            {
                foreach (var log in removedLogs)
                {
                    SentLog?.Invoke(this, new SentLogEventArgs(log));
                }
            }
            if (deleteException != null)
            {
                throw deleteException;
            }
        }

        private async Task HandleSendingFailureAsync(State state, string batchId, IngestionException e)
        {
            var isRecoverable = e?.IsRecoverable ?? false;
            MobileCenterLog.Error(MobileCenterLog.LogTag, $"Sending logs for channel '{Name}', batch '{batchId}' failed", e);
            List<Log> removedLogs;
            using (await _mutex.GetLockAsync(state).ConfigureAwait(false))
            {
                removedLogs = _sendingBatches[batchId];
                _sendingBatches.Remove(batchId);
                if (isRecoverable)
                {
                    _pendingLogCount += removedLogs.Count;
                }
            }
            if (!isRecoverable && FailedToSendLog != null)
            {
                foreach (var log in removedLogs)
                {
                    FailedToSendLog?.Invoke(this, new FailedToSendLogEventArgs(log, e));
                }
            }
            await SuspendAsync(state, !isRecoverable, e).ConfigureAwait(false);
        }

        private async Task CheckPendingLogsAsync(State state)
        {
            if (!_enabled)
            {
                MobileCenterLog.Info(MobileCenterLog.LogTag, "The service has been disabled. Stop processing logs.");
            }

            MobileCenterLog.Debug(MobileCenterLog.LogTag, $"CheckPendingLogs({Name}) pending log count: {_pendingLogCount}");
            if (_pendingLogCount >= _maxLogsPerBatch)
            {
                await TriggerIngestionAsync(state).ConfigureAwait(false);
            }
            else if (_pendingLogCount > 0 && !_batchScheduled)
            {
                _batchScheduled = true;

                // No need wait _batchTimeInterval here.
                var _ = Task.Run(async () =>
                {
                    await Task.Delay((int)_batchTimeInterval.TotalMilliseconds).ConfigureAwait(false);
                    if (_batchScheduled)
                    {
                        await TriggerIngestionAsync(_mutex.State).ConfigureAwait(false);
                    }
                });
            }
        }

        public Task ShutdownAsync()
        {
            return SuspendAsync(_mutex.State, false, new CancellationException());
        }

        public void Dispose()
        {
            _mutex.Dispose();
        }
    }
}<|MERGE_RESOLUTION|>--- conflicted
+++ resolved
@@ -117,17 +117,8 @@
                     FailedToSendLog?.Invoke(this, new FailedToSendLogEventArgs(log, new CancellationException()));
                 }
                 EnqueuingLog?.Invoke(this, new EnqueuingLogEventArgs(log));
-<<<<<<< HEAD
-                _mutex.Lock(stateSnapshot);
-                return Task.Run(() =>
-                {
-                    PrepareLogAsync(log).Wait();
-                    PersistLogAsync(log, stateSnapshot).Wait();
-                });
-=======
                 await PrepareLogAsync(log, state).ConfigureAwait(false);
                 await PersistLogAsync(log, state).ConfigureAwait(false);
->>>>>>> f677fd12
             }
             catch (StatefulMutexException e)
             {
