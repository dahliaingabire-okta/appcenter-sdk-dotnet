// Copyright (c) Microsoft Corporation. All rights reserved.
// Licensed under the MIT License.

namespace Microsoft.AppCenter.Distribute
{
    /// <summary>
    /// Release available callback.
    /// </summary>
    public delegate bool ReleaseAvailableCallback(ReleaseDetails releaseDetails);

    /// <summary>
<<<<<<< HEAD
    /// App will close callback.
    /// </summary>
    public delegate void WillExitAppCallback();
=======
    /// No release available callback.
    /// </summary>
    public delegate void NoReleaseAvailableCallback();
>>>>>>> 72af66db
}<|MERGE_RESOLUTION|>--- conflicted
+++ resolved
@@ -9,13 +9,12 @@
     public delegate bool ReleaseAvailableCallback(ReleaseDetails releaseDetails);
 
     /// <summary>
-<<<<<<< HEAD
     /// App will close callback.
     /// </summary>
     public delegate void WillExitAppCallback();
-=======
+
+    /// <summary>
     /// No release available callback.
     /// </summary>
     public delegate void NoReleaseAvailableCallback();
->>>>>>> 72af66db
 }