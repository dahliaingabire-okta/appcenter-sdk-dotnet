// Copyright (c) Microsoft Corporation. All rights reserved.
// Licensed under the MIT License.

using Foundation;

namespace Microsoft.AppCenter.Distribute.iOS.Bindings
{
    // @interface MSACDistribute : MSACService
    [BaseType(typeof(NSObject))]
    interface MSACDistribute
    {
        // + (void)setEnabled:(BOOL)isEnabled;
        [Static]
        [Export("setEnabled:")]
        void SetEnabled(bool isEnabled);

        // + (BOOL)isEnabled;
        [Static]
        [Export("isEnabled")]
        bool IsEnabled();

        // + (void)setApiUrl:(NSString *)apiUrl;
        [Static]
        [Export("setApiUrl:")]
        void SetApiUrl(string apiUrl);

        // + (void)setInstallUrl:(NSString *)installUrl;
        [Static]
        [Export("setInstallUrl:")]
        void SetInstallUrl(string installUrl);

        // + (void)openURL:(NSURL *)url;
        [Static]
        [Export("openURL:")]
        void OpenUrl(NSUrl url);

        // + (void)setDelegate:(id<MSACDistributeDelegate>)delegate;
        [Static]
        [Export("setDelegate:")]
        void SetDelegate(MSACDistributeDelegate distributeDelegate);

        // + (void)notifyUpdateAction:(MSACUpdateAction)action;
        [Static]
        [Export("notifyUpdateAction:")]
        void NotifyUpdateAction(MSACUpdateAction action);

        // + (void)setUpdateTrack:(MSACUpdateTrack)updateTrack;
        [Static]
        [Export("setUpdateTrack:")]
        void SetUpdateTrack(MSACUpdateTrack updateTrack);

        // + (MSACUpdateTrack)updateTrack;
        [Static]
        [Export("updateTrack")]
        MSACUpdateTrack GetUpdateTrack();

        // +(void)resetSharedInstance;
        [Static]
        [Export("resetSharedInstance")]
        void ResetSharedInstance();

        // + (void)checkForUpdate;
        [Static]
        [Export("checkForUpdate")]
        void CheckForUpdate();

        // + (void)disableAutomaticCheckForUpdate;
        [Static]
        [Export("disableAutomaticCheckForUpdate")]
        void DisableAutomaticCheckForUpdate();
    }

    // @protocol MSACDistributeDelegate <NSObject>
    [Protocol, Model]
    [BaseType(typeof(NSObject))]
    interface MSACDistributeDelegate
    {
        // @optional - (BOOL)distribute:(MSACDistribute *)distribute releaseAvailableWithDetails:(MSACReleaseDetails *)details;
        [Export("distribute:releaseAvailableWithDetails:")]
        bool OnReleaseAvailable(MSACDistribute distribute, MSACReleaseDetails details);

<<<<<<< HEAD
        // - (void)distributeWillExitApp:(MSACDistribute *)distribute;
        [Export("distributeWillExitApp:")]
        void WillExitApp(MSACDistribute distribute);
=======
        // - (void)distributeNoReleaseAvailable:(MSACDistribute *)distribute;
        [Export("distributeNoReleaseAvailable:")]
        void OnNoReleaseAvailable(MSACDistribute distribute);
>>>>>>> 72af66db
    }

    // @interface MSACReleaseDetails : NSObject
    [BaseType(typeof(NSObject))]
    interface MSACReleaseDetails
    {
        // @property(nonatomic, copy) NSNumber *id;
        [Export("id")]
        int Id { get; }

        // @property(nonatomic, copy) NSString *version;
        [Export("version")]
        string Version { get; }

        // @property(nonatomic, copy) NSString *shortVersion;
        [Export("shortVersion")]
        string ShortVersion { get; }

        // @property(nonatomic, copy) NSString *releaseNotes;
        [Export("releaseNotes")]
        string ReleaseNotes { get; }

        // @property(nonatomic) NSURL* releaseNotesUrl;
        [Export("releaseNotesUrl")]
        NSUrl ReleaseNotesUrl { get; }

        // @property(nonatomic, getter=isMandatoryUpdate) BOOL mandatoryUpdate;
        [Export("isMandatoryUpdate")]
        bool MandatoryUpdate { get; }
    }
}<|MERGE_RESOLUTION|>--- conflicted
+++ resolved
@@ -79,15 +79,13 @@
         [Export("distribute:releaseAvailableWithDetails:")]
         bool OnReleaseAvailable(MSACDistribute distribute, MSACReleaseDetails details);
 
-<<<<<<< HEAD
         // - (void)distributeWillExitApp:(MSACDistribute *)distribute;
         [Export("distributeWillExitApp:")]
         void WillExitApp(MSACDistribute distribute);
-=======
+        
         // - (void)distributeNoReleaseAvailable:(MSACDistribute *)distribute;
         [Export("distributeNoReleaseAvailable:")]
         void OnNoReleaseAvailable(MSACDistribute distribute);
->>>>>>> 72af66db
     }
 
     // @interface MSACReleaseDetails : NSObject
