# App Center SDK for .NET Change Log

## Version 3.1.1 (Under development)

### App Center

#### WPF/WinForms

<<<<<<< HEAD
* **[Fix]** Fix app build version reporting, the assembly file version is used for this field now.
=======
* **[Fix]** Fix possible deadlock on start if the configuration file was corrupted.
>>>>>>> e42944a6

#### UWP/WPF/WinForms

* **[Fix]** Fix retry sending logs after timeout exception.

### App Center Crashes

* **[Fix]** Remove the multiple attachments warning as that is now supported by the portal.

___

## Version 3.1.0

### App Center

#### iOS

* **[Fix]** Fix reference to `Security` framework which can be missing in release builds with Xamarin.iOS 13.10 or newer.

### App Center Distribute

* **[Feature]** Add a `DisableAutomaticCheckForUpdate` API that needs to be called before SDK start in order to turn off automatic check for update. 
* **[Feature]** Add a `CheckForUpdate` API to manually check for update.

#### Android

* **[Fix]** Fix not checking updates on public track if it was ignored on error while initializing in-app update for private track.

___

## Version 3.0.0

### App Center Auth

App Center Auth is [retired](https://aka.ms/MBaaS-retirement-blog-post) and has been removed from the SDK.

### App Center Data

App Center Data is [retired](https://aka.ms/MBaaS-retirement-blog-post) and has been removed from the SDK.

### App Center

* **[Fix]** Allow whitespace characters between secrets like in versions before `2.6.0`.

#### iOS

* **[Fix]** Optimization of release objects from memory during the execution of a large number of operations.
* **[Fix]** Disable module debugging for release mode in the SDK to fix dSYM warnings.
* **[Fix]** Fix SDK crash at application launch on iOS 12.0 (`CTTelephonyNetworkInfo.serviceSubscriberCellularProviders` issue).
* **[Fix]** The SDK was considering 201-299 status code as HTTP errors and is now fixed to accept all 2XX codes as successful.
* **[Improvement]** Replaced sqlite query concatenation with more secure bindings.

#### Android

* **[Fix]** Fix infinite recursion when handling encryption errors.

#### UWP

* **[Feature]** Support ARM64 architecture.
* **[Breaking change]** The minimum supported Window 10 version is now `10.0.16299.0`.

#### WPF

* **[Fix]** Fix a deadlock when starting AppCenter that was preventing touch events from being fired.

#### WPF/WinForms

* **[Breaking change]** The minimum supported version of .NET Framework is now `4.6.1`.
* **[Fix]** Fix application crash when the `AppCenter` configuration file is corrupted.

#### UWP/WPF/WinForms

* **[Dependency changes]** Update `SQLitePCLRaw.bundle_green` dependency to version `2.0.2` and remove dependency from `sqlite-net-pcl`.

### App Center Distribute

* **[Feature]** Add `UpdateTrack` property to be able to explicitly set either `Private` or `Public` update track. By default, a public distribution group is used. **Breaking change**: To allow users to access releases of private groups you now need to migrate your application to call `Distribute.UpdateTrack = UpdateTrack.Private` before the SDK start. Please read the documentation for more details.
* **[Behavior change]** The public distribution is simplified to provide only one public group. If you have existing public groups defined for your application your users will receive the latest version of all public groups.

#### iOS

* **[Fix]** Fix a crash when `SFAuthenticationSession` accesses the controller which is in the process of being released.
* **[Fix]** Fix sign-in when switching to third-party apps while activating updates.

#### Android

* **[Fix]** Avoid opening browser to check for sign-in information after receiving an SSL error while checking for app updates (which often happens when using a public WIFI).
* **[Fix]** When in-app update permissions become invalid and need to open browser again, updates are no longer postponed after sign-in (if user previously selected the action to postpone for a day).
* **[Fix]** Fix a possible deadlock when activity resumes during background operation for some `Distribute` public APIs like `Distribute.isEnabled()`.

### App Center Crashes

#### iOS

* **[Improvement]** Add information logs when signals are removed/restored during initialization.
* **[Improvement]** Update PLCrashReporter to 1.4.0.
* **[Feature]** Add `Crashes.UseMonoRuntimeSignalMethods` boolean property to call before `AppCenter.Start`, if set to `false` it forces the [old signal behavior](https://www.mono-project.com/docs/advanced/signals/#incomplete-solution) even if the runtime Mono version is 4.8 or higher. The default value is `true`, which means using the [current signal behavior](https://www.mono-project.com/docs/advanced/signals/#complete-solution) if the Mono version is 4.8 or higher (and falling back to the old one on older Mono versions). This is introduced in case the current signal behavior causes unexpected segmentation fault crashes.

#### Android

* **[Fix]** Fix incorrect app version when an NDK crash is sent after updating the app.
* **[Behavior change]** Change the path to the minidump directory to use a subfolder in which the current contextual data (device information, etc.) is saved along with the .dmp file.
___

## Version 2.6.4

### App Center

#### WPF/WinForms

* **[Fix]** Use explicit dependencies for .NET Framework assemblies to avoid runtime errors in some applications.

#### UWP/WPF/WinForms

* **[Fix]** Fix sending remaining pending logs after sending 3 concurrent HTTP requests.
* **[Fix]** The SDK was considering 201-299 status code as HTTP errors and is now fixed to accept all 2XX codes as successful.

#### Android

* **[Fix]** Fix `MissingMethodException` of `String.Split()` with some build configurations (a bug introduced in version `2.5.0`).

#### iOS

* **[Fix]** Improve log messages for errors when it failed to read/write auth token history.

### App Center Crashes

#### Android

* **[Fix]** Validate error attachment size to avoid server error or out of memory issues (using the documented limit which is 7MB).

#### iOS

* **[Fix]** Fix sending crashes if an application is launched in background.
* **[Fix]** Validate error attachment size to avoid server error or out of memory issues (using the documented limit which is 7MB).
* **[Fix]** Fix an issue where crash might contain incorrect data if two consecutive crashes occurred in a previous version of the application.

### App Center Auth

#### iOS

* **[Fix]** Fix build warnings when adding App Center Auth framework in project.

### App Center Distribute

#### iOS

* **[Fix]** Fix missing alert dialogs in apps that use iOS 13's new UIScene API (multiple scenes are not yet supported).
* **[Fix]** Fix an issue where users would sometimes be prompted multiple times to sign in with App Center.

___

## Version 2.6.2

### App Center

#### WPF/WinForms

* **[Fix]** Fix an error on running same application twice and enabling App Center.

#### UWP/WPF/WinForms

* **[Fix]** Fix an issue where internal SDK exceptions would sometimes be "unobserved" and would cause undefined behavior.
* **[Fix]** The SDK now detects the SQLite database is corrupted and deletes it and creates a new one to start over.

### App Center Crashes

#### UWP/WPF/WinForms

* **[Fix]** Validate error attachment size to avoid server error or out of memory issues (using the documented limit which is 7MB).

#### UWP

* **[Fix]** Fix NuGet package dependency.

### AppCenterDistribute

#### iOS

* **[Fix]** Fix native link error when using Distribute module without Auth and building for real devices.

___

## Version 2.6.1

### App Center

#### iOS

* **[Fix]** Fix warnings in Xcode 11 when SDK is installed via CocoaPods.

#### Xamarin

* **[Fix]** Updated Android support packages versions to `28.0.0.3` for Auth and Push modules.

### App Center Crashes

* **[Feature]** Support sending attachments in handled errors.

### App Center Distribute

#### Android

* **[Fix]** Fix an in-app update caching issue, where the same version was installed constantly after the 1st successful update (or also if the download was canceled).

___

## Version 2.5.0

### App Center

#### Windows

* **[Fix]** Update `Newtonsoft.Json` dependency to version `12.0.2`.

#### .NET Core 3

* **[Fix]** Fix using stable versions of NuGet dependencies for .NET Core 3.0.

### App Center Crashes

#### UWP

* **[Feature]** App Center now supports crashes for sideloaded UWP applications.
* **[Feature]** APIs in the Crashes module are now implemented for UWP: handled errors, crash attachments, crash callbacks, getting crash information about last session, and enabling/disabling the module. Detecting low memory warning is not supported.

#### UWP/WPF/WinForms

* **[Feature]** Allow users to set userId that applies to crashes and errors.

#### Android

* **[Breaking change]** Remove insecure implementation of the raw `AndroidErrorDetails.Throwable` property (now always returns `null` and marked as obsolete), and provide `string StackTrace` property as an alternative on Xamarin.Android.

### App Center Push

#### UWP

* **[Feature]** Allow developers to push notifications to a specific userId.

### App Center Distribute

#### Android

* **[Fix]** Downloading in-app update APK file has been failing on Android 4.x since TLS 1.2 has been enforced early September. The file is now downloaded using HTTPS direct connection when running on Android 4 instead of relying on system's download manager.
* **[Fix]** Fix a crash and improve logging when downloading an update fails on Android 5+.
* **[Breaking change]** If your minSdkVersion is lower than 19, Android requires the WRITE_EXTERNAL_STORAGE permission to store new downloaded updates. Please refer to the updated documentation site for detailed instructions. This is related to the download fix.

### App Center Data

* **[Fix]** Reduced retries on Data-related operations to fail fast and avoid the perception of calls "hanging".

___

## Version 2.4.0-preview

### App Center

#### WPF/WinForms

* **[Fix]** Fix application version being reported for ClickOnce deployments.

### App Center Auth

#### iOS

* **[Fix]** Redirect URIs are now hidden in logs.
* **[Fix]** Fix interactive sign in on iOS 13. Temporary fix, will be revisited in the future.
* **[Feature]** Updated the Microsoft Authentication Library dependency to v0.7.0.

### App Center Analytics

#### iOS

* **[Fix]** Fix crash involving SDK's `ms_viewWillAppear` method.

### App Center Push

#### Android

* **[Breaking change]** Update Google Play Services' and Firebase's versions to v71 in Push module which forces applications to use Android 9.0 Mono frameworks in build options. This has no impact on minimum Android SDK version which remains API level 16.

### App Center Crashes

* **[Breaking change]** Remove insecure implementation of the raw `ErrorReport.Exception` property (now always returns `null` and marked as obsolete), and provide `string StackTrace` property as an alternative on Xamarin, UWP, WPF and WinForms.

#### WinForms

* **[Fix]** Don't prevent WinForms applications from crashing. If unhandled exceptions are handled by the application, they must now be reported using `Crashes.TrackError` to be displayed on AppCenter, see the [public documentation](https://docs.microsoft.com/en-us/appcenter/sdk/crashes/wpf-winforms) for more details about this change.

## Version 2.3.0-preview

This preview version adds support for .NET Core 3.0 WPF and WinForms applications for the Analytics and Crashes modules.

This preview version removes Crashes support for UWP. The App Center backend is not yet ready to process UWP crashes using the system introduced in this version. If your app relies on UWP crashes, do not update to this preview version.

### App Center

#### WPF/WinForms

* **[Fix]** Fix configuration file location to be in a user-specific directory.

### App Center Analytics

#### Windows

* **[Fix]** Fix reporting the incorrect device models when a placeholder was used in some cases.

#### WPF/WinForms

* **[Feature]** Add support for .NET Core 3.0 applications.
* **[Fix]** Optimize minimized window detection.

### App Center Crashes

#### Android and iOS

* **[Feature]** Catch "low memory warning" and provide the API to check if it has happened in last session: `Crashes.HasReceivedMemoryWarningInLastSession()`.

#### WPF/WinForms

* **[Feature]** Add support for .NET Core 3.0 applications.
* **[Fix]** Wait to finish processing files before deleting files when calling `SetEnabledAsync(false)` during processing.

### App Center Distribute

#### iOS

* **[Fix]** Obfuscate app secret value that appears as URI part in verbose logs for in-app updates.

### App Center Push

#### Android

* **[Fix]** Fix confusing information log about the availability of the Firebase SDK.
* **[Fix]** Fix sending the push installation log after delayed start.

### App Center Auth

#### iOS

* **[Feature]** App Center Auth logging now includes MSAL logs.

#### Android

* **[Feature]** App Center Auth logging now includes MSAL logs.
* **[Fix]** Redirect URIs are now hidden in logs.

___

## Version 2.2.1-preview

This preview version adds support for WPF and WinForms applications for the Analytics and Crashes modules.

This preview version removes Crashes support for UWP. The App Center backend is not yet ready to process UWP crashes using the system introduced in this version. If your app relies on UWP crashes, do not update to this preview version.

### App Center

* **[Breaking Change]** This version is no longer compatible with PCL. Migrating to .NET standard is now required for portable libraries using the AppCenter SDK.

#### Android

* **[Fix]** Remove unsecure UUID fallback for UUID generation failures that cannot occur in reality.

#### WPF/WinForms

* **[Feature]** APIs from the `AppCenter` class can now be consumed in WPF and WinForms applications (except `AppCenter.SetUserId`).

### App Center Analytics

#### UWP

* **[Fix]** Fix validation of `TrackEvent` that was sending the event without properties instead of removing the invalid ones.

#### WPF/WinForms

* **[Feature]** Add support for WPF and WinForms.

### App Center Crashes

#### WPF/WinForms

* **[Feature]** Add support for WPF and WinForms. User identification is not currently supported.

#### UWP

* **[Breaking Change]** This version introduces a breaking change where the SDK no longers register with Windows error reporting. UWP developers using the Crashes module must keep using the latest stable release (2.1.1).

#### iOS

* **[Fix]** Fix possible deadlock in `Crashes.TrackError`.

#### Android

* **[Fix]** The in-memory cache of error reports is now cleared when disabling Crashes.

### App Center Push

#### Xamarin

* **[Fix]** Updated Android support packages to 28.0.0.1 version in Push module.

### App Center Data

#### Xamarin

* **[Feature]** Add support for offline list of documents.
* **[Feature]** Change the default time-to-live (TTL) from 1 day to infinite (never expire).
* **[Feature]** Add `ReadOptions` parameter to the `list` API.
* **[Feature]** Deserialization errors are now exposed through the document `Error` property (and leaving `DeserializedValue` null) instead of throwing an exception.
* **[Feature]** Serialize `null` document values.

#### Android

* **[Fix]** Allow null for `ReadOptions` and `WriteOptions` parameters.

### App Center Distribute

#### iOS

* **[Fix]** Fix crash when an application was minimized while trying to reinstall after setup failure.

___

## Version 2.1.1

### App Center Distribute

#### iOS

* **[Fix]** Fix a crash (regression from version 2.1.0) when checking for in-app updates.

___

## Version 2.1.0

### App Center

#### iOS

* **[Fix]** Improve encryption security.

### App Center Crashes

#### iOS

* **[Fix]** Fix a crash when tracking an exception without a message.

### App Center Distribute

#### Android

* **[Feature]** Add `Distribute.SetEnabledForDebuggableBuild(bool)` method to allow in-app updates in debuggable builds.
* **[Fix]** Fix duplicate in-app update dialog when restarting (or switching) activity quickly after clicking download. Also fixes a crash when choosing "Ask me in a day" in the duplicate dialog.
* **[Fix]** Fix a crash that could occur when downloading the update with a customized dialog and then calling `Distribute.NotifyUserConfirmation(UpdateAction.Postpone)` right after calling `Distribute.NotifyUserConfirmation(UpdateAction.Update)`.

### App Center Auth

* **[Feature]** Expose the ID Token and Access Token (as raw JWT format) in the `UserInformation` object returned from the sign-in method.
* **[Breaking change]** The `UserInformation` class has been moved from the `Microsoft.AppCenter` namespace to `Microsoft.AppCenter.Auth` namespace.

#### Android

* **[Fix]** Fix missing proguard rules so that the app does not have to specify them.
* **[Fix]** Fix crash on silently refreshing token if initialization of MSAL fails.

#### iOS

* **[Fix]** Fix changing signing status may cause logs (e.g., events) to be delayed.
* **[Fix]** Validate custom URL scheme before starting Auth and log an error message when it is invalid.

### App Center Data

* **[Fix]** Fix an issue where invalid characters in the document ID are accepted at creation time but causing errors while trying to read or delete the document. The characters are `#`, `\`, `/`, `?`, and all whitespaces.

#### iOS

* **[Fix]** Fix document serialization/deserialization to handle non string types inside an object.

___

## Version 2.0.0

Version 2.0.0 of the App Center SDK includes two new modules: Auth and Data.

These new modules are only supported in Xamarin (Android and iOS).

This version has a **breaking change** for Xamarin.iOS, it only supports Xcode 10.0.0+ and Mono 5.12+.

### App Center Auth

App Center Auth is a cloud-based identity management service that enables you to authenticate users and manage their identities. You can also leverage user identities in other App Center services.

### App Center Data

The App Center Data service provides functionality enabling developers to persist app data in the cloud in both online and offline scenarios. This enables you to store and manage both user-specific data as well as data shared between users and across platforms.

### App Center Crashes

* **[Fix]** Fix intellisense for APIs.

#### Xamarin

* **[Feature]** After calling `Auth.SignInAsync()`, the next crashes are associated with an `accountId` corresponding to the signed in user. This is a different field than the `userId` set by `AppCenter.SetUserId(string)`. Calling `Auth.SignOut()` stops the `accountId` association for the next crashes.

##### iOS

* **[Fix]** Print an error and return immediately when calling `Crashes.NotifyUserConfirmation(UserConfirmation)` with confirmation handlers not implemented.

### App Center Distribute

* **[Fix]** Fix intellisense for APIs.

#### iOS

* **[Fix]** Starting the application with "Guided Access" enabled blocks the update flow since in-app update is not possible in this mode.

#### Android

* **[Fix]** Fix in-app updates not working on new Samsung devices.

### App Center Push

* **[Fix]** Fix intellisense for APIs.

#### Xamarin

* **[Feature]** After calling `Auth.SignInAsync()`, the push installation is associated to the signed in user with an `accountId` and can be pushed by using the `accountId` audience. This is a different field than the `userId` set by `AppCenter.SetUserId(string)`. The push installation is also updated on calling `Auth.SignOut()` to stop the association.
* **[Fix]** Fix updating push installation when setting or unsetting the user identifier by calling `AppCenter.setUserId`.

___

## Version 1.14.0

### AppCenter

#### iOS

* **[Fix]** Fix a crash in case decrypting a value failed.

#### Android

* **[Fix]** Fix network connection state tracking issue, which prevented sending data in some restricted networks.
* **[Fix]** Fix possible deadlock on changing network connection state.

### AppCenterPush

#### iOS

* **[Fix]** Fix crash on invoking an optional push callback when it isn't implemented in the push delegate.

### AppCenterDistribute

#### Android

* **[Fix]** Fix in-app updates not working on devices using Xiaomi MIUI from versions 10 and above.

___

## Version 1.13.2

### AppCenter

* **[Improvement]** Add missing XML documentation in the NuGet packages.

#### Android

* **[Fix]** The SDK normally disables storing and sending logs when SQLite is failing instead of crashing the application. New SQLite APIs were introduced in version 1.9.0 and the new API exceptions were not caught, this is now fixed.

#### iOS

* **[Fix]** Fix a possible deadlock if the SDK is started from a background thread.
* **[Fix]** Fix a crash if database query failed.

### AppCenterDistribute

#### Android

* **[Fix]** Fix exception if we receive deep link intent with setup failure before onStart.
* **[Fix]** Fix checking updates for applications installed on corporate-owned single-use devices.

#### iOS

* **[Fix]** Fix a race condition crash on upgrading the application to newer version.

### AppCenterCrashes

#### iOS

* **[Fix]** Fix a crash on iOS when triggering null reference exception and starting Crashes in background. The conditon might still occur very rarely if trigger a null reference exception in another thread during the short time where the [SDK configures native crash reporter](https://www.mono-project.com/docs/advanced/signals/). It is thus recommended to initialize AppCenter Crashes as early as possible (which is also recommended to capture early crashes).

___

## Version 1.13.0

### AppCenter

#### Android

* **[Feature]** AppCenter SDK now supports the User ID string, with a maximum of 256 characters, that applies to crashes, handled errors, and push logs. Settable via `AppCenter.SetUserId()`.

* **[Fix]** Fix TLS 1.2 configuration for some specific devices running API level <21. The bug did not affect all devices running older API levels, only some models/brands, and prevented any data from being sent.

#### iOS

* **[Feature]** AppCenter SDK now supports the User ID string, with a maximum of 256 characters, that applies to crashes, handled errors, and push logs. Settable via `AppCenter.SetUserId()`.
* **[Fix]** Fix issue where the SDK source could not be built in a directory that contains escaped characters (applies to all modules).

### AppCenterAnalytics

#### UWP

* **[Fix]** Extend the current session instead of starting a new session when sending events from the background.

#### Android

* **[Fix]** Extend the current session instead of starting a new session when sending events from the background. Sessions are also no longer started in background by sending an event or a log from another service such as push, as a consequence the push registration information will be missing from crash events information.

### AppCenterDistribute

#### Android

* **[Fix]** Fix issue with forcing Chrome to open links when other browsers are the default.
___

## Version 1.12.0

### AppCenter

#### UWP

* **[Fix]** Update vulnerable `Microsoft.NETCore.UniversalWindowsPlatform` dependency from version `5.2.2` to `5.2.6`.

#### Android

* **[Fix]** Do not delete old logs when trying to add a log larger than the maximum storage capacity.
* **[Fix]** Fix disabling logging of network state changes according to AppCenter.getLogLevel.
* **[Fix]** Fix logs duplication on unstable network.

#### iOS

* **[Fix]** Do not delete old logs when trying to add a log larger than the maximum storage capacity.
* **[Fix]** Fix reporting carrier information using new iOS 12 APIs when running on iOS 12+.
* **[Fix]** Fix a memory leak issue during executing SQL queries.

### AppCenterCrashes

#### UWP

* **[Fix]** Downgrade the platforms verification error to a warning.

#### Android

* **[Fix]** Fix a bug where crash data file could leak when the database is full.

### AppCenterPush

#### Android

* **[Fix]** Fix `PushNotificationReceived` event for pushes received in foreground after re-enabling the push service.

___

## Version 1.11.0

### AppCenter

#### iOS

* **[Fix]** Fix an issue where concurrent modification of custom properties was not thread safe.
* **[Fix]** Fix validating and discarding Not a Number (NaN) and infinite double values for custom properties.
* **[Fix]** Use standard SQL syntax to avoid affecting users with custom SQLite libraries.
* **[Fix]** Get database page size dynamically to support custom values.

### AppCenterCrashes

#### Android

* **[Fix]** Preventing stack overflow crash while reading a huge throwable file.

### AppCenterPush

#### iOS

* **[Fix]** Fix `PushNotificationReceived` callback not triggered on notification tapped or received in foreground when a `UNUserNotificationCenterDelegate` is set. If you have implemented this delegate please remove any call to the `Push.DidReceiveRemoteNotification` method as it's now handled by the new [User Notification Center Delegate Forwarder](https://docs.microsoft.com/en-us/appcenter/sdk/push/xamarin-ios).

___

## Version 1.10.0

### AppCenter

#### Android

* **[Security]** To enforce TLS 1.2 on all HTTPS connections the SDK makes, we are dropping support for API level 15 (which supports only TLS 1.0), the minimum SDK version thus becomes 16. Previous versions of the SDK were already using TLS 1.2 on API level 16+.
* **[Bug fix]** Fix validating and discarding `NaN` and infinite double values when calling `setCustomProperties`.

#### iOS

* **[Fix]** Add missing network request error logging.

#### UWP

* **[Fix]** Fix a crash when system or user locale cannot be read by falling back to using app locale.
* **[Fix]** Fix compatibility with SQLite 1.5.231.

### App Center Crashes

#### iOS

* **[Fix]** Fix the list of binary images in crash reports for arm64e-based devices.

### App Center Distribute

#### iOS

* **[Fix]** Fix translation of closing a dialog in Portuguese.

___

## Version 1.9.0

### App Center

#### iOS

* **[Fix]** Fix a potential deadlock that can freeze the application launch causing the iOS watchdog to kill the application.

### App Center Crashes

#### Android

* **[Fix]** Fix a bug where some initialize operations were executed twice.
* **[Fix]** Fix a bug where device information could be null when reading the error report client side.

#### iOS

* **[Fix]** The above deadlock was mostly impacting the Crashes module.

### App Center Distribute

#### Android

* **[Fix]** Fix a crash that could happen when starting the application.

### App Center Push

* **[Fix]** Fix a crash that could happen when using Push on devices behind a firewall or unstable network.

___

## Version 1.8.0

### App Center

#### UWP

* **[Fix]** Fix occasional crash when checking network connectivity.

### App Center Distribute

#### iOS

* **[Fix]** Fix a bug where browser would open randomly when in-app updates were already enabled.

### App Center Push

#### Android

The Firebase messaging SDK is now a dependency of the App Center Push SDK to be able to support Android P and also prevent features to break after April 2019 based on [this announcement](https://firebase.googleblog.com/2018/04/time-to-upgrade-from-gcm-to-fcm.html).

You need to follow [some migration steps](https://docs.microsoft.com/en-us/appcenter/sdk/push/migration/xamarin-android) after updating the SDK to actually use Firebase instead of the manual registration mechanism that we are providing. The non Firebase mechanism still works after updating the SDK but you will see a deprecation message, but this will not work on Android P devices until you migrate.

After updating the app to use Firebase, you will also no longer see duplicate notifications when uninstalling and reinstalling the app on the same device and user.
___

## Version 1.7.0

### AppCenter

#### Android

* **[Improvement]** Enable TLS 1.2 on API levels where it's supported but not enabled by default (API level 16-19, this became a default starting API level 20). Please note we still support Android API level 15 and it uses TLS 1.0.
* **[Improvement]** Gzip is used over HTTPS when request size is larger than 1.4KB.
* **[Fix]** Fix a crash when disabling a module at the same time logs are sent.
* **[Fix]** Fix pretty print JSON in Android P when verbose logging is enabled.

### AppCenterCrashes

#### UWP

* **[Fix #543]** Fix warning "The referenced component 'Microsoft.AppCenter.Crashes.dll' could not be found". You might need to clean solution and package cache after updating nuget to resolve the warning for good.

### AppCenterPush

#### UWP

* **[Fix]** Prevent application from crashing when push setup fails due to unexpected errors.

___

## Version 1.6.1

This version contains bug fixes.

### AppCenter

#### Android

* **[Fix]** Fix a crash when network state changes at same time as SDK initializing.
* **[Fix #664]** Fix crashes when trying to detect we run on instrumented test environment.
* **[Fix #649]** Fix a deadlock when setting wrapper SDK information or setting log url while other channel operations performed such as when Crashes is starting.

#### iOS

* **[Fix #670]** [Previous release](https://github.com/microsoft/appcenter-sdk-dotnet/releases/tag/1.6.0) was unintentionally requiring Mono 5.8 on iOS applications. This build issue is now fixed.

#### UWP

* **[Fix #613]** When marking an unhandled exception as handled, the SDK was shutting down and no further log could be sent. This is now fixed.

### AppCenterCrashes

#### Xamarin

* **[Fix]** Fix a crash when calling `Crashes.TrackError` exception parameter with null, now prints an error instead.
* **[Fix]** Fix a SDK crash while saving original crash if SDK cannot serialize the exception for client side inspection (with an exception that is not SerializableException).
* **[Fix]** When looking at `(await Crashes.GetLastSessionCrashReportAsync()).Exception` or when using the sending callbacks, the Exception object is now null instead of containing a serialization exception (on failure to get original exception object after restart). This is only for client side inspection, the crash stack trace is correctly reported to the server in all scenarios.

#### Android

* **[Fix]** Fix reporting crash when process name cannot be determined.

#### iOS

* **[Fix]** Fix an issue in breadcrumbs feature when events are being tracked on the main thread just before a crash.
* **[Fix]** Fix an issue with cached logs for breadcrumbs feature which are sometimes not sent during app start.

### AppCenterPush

#### Android

* **[Fix]** Fix notification text being truncated when large and now supports multi-line.

___

## Version 1.6.0

This version contains improvements and bug fixes.

### Android, iOS and UWP

#### Analytics

* **[Improvement]** Analytics now allows a maximum of 20 properties by event, each property key and value length can be up to 125 characters long.

### Android

#### Crashes

* **[Fix]** Fix capturing exceptions thrown directly from a .NET Thread.

#### Push

* **[Feature]** Configure default notification icon and color using meta-data.
* **[Fix]** Fixes the google.ttl field being considered custom data.
* **[Fix]** Fixes push notification not displayed if Google Play Services too old on the device (#630).
* **[Fix]** Don't crash the application when invalid notification color is pushed.

### iOS

#### Push

* **[Fix]** Fix parsing custom data for push to avoid crash in the application.

### UWP

#### Analytics

* **[Fix]** Fix session identifier when renewing session after background or after re-enabling SDK.
* **[Fix]** Avoid using tasks in background that can hang, use timers instead. Related to #517.
* **[Fix]** Fix storage exception catching so that they don't crash the app.
* **[Fix]** Fix some stability issues in the https sending logic.

___

## Version 1.5.0

This version contains new features.

### Android and iOS

#### AppCenterCrashes

* **[Feature #140]** Add support for handled exceptions with `Crashes.TrackError` API.

#### AppCenterDistribute

* **[Feature]** Add Session statistics for distribution group.
___

## Version 1.4.0

This version contains a new feature.

### Android and iOS

#### AppCenterDistribute

* **[Feature]** Use tester app to enable in-app updates if it's installed.
* **[Feature]** Add reporting of downloads for in-app update.
* **[Improvement]** Add distribution group to all logs that are sent.
___

## Version 1.3.0

This version has a **breaking change** as the SDK now requires iOS 9 or later. It also contains bug fixes and improvements.

### iOS

#### AppCenter

* **[Improvement]** Successful configuration of the SDK creates a success message in the console with log level INFO instead of ASSERT. Errors during configuration will still show up in the console with the log level ASSERT.

#### AppCenterCrashes

* **[Fix]** Fix an issue where crashes were not reported reliably in some cases when used in Xamarin apps or when apps would take a long time to launch.

### Android

#### AppCenter

* **[Fix]** Fix events association with crashes.
* **[Fix]** Fix network state detection.
* **[Fix]** Don't retry sending logs on HTTP error 429.
* **[Fix]** Some logs were not sent or discarded correctly on AppCenter enabled/disabled state changes.

#### AppCenterCrashes

* **[Improvement]** Increase attachment file size limit from 1.5MB to 7MB.

#### AppCenterPush

* **[Fix]** Fix a crash on Android 8.0 (exact version, this does not happen in 8.1) where having an adaptive icon (like launcher icon) would cause crash of the entire system U.I. on push. On Android 8.0 we replace the adaptive icon by a placeholder icon (1 black pixel) to avoid the crash, starting Android 8.1 the adaptive icon is displayed without fallback.
___

## Version 1.2.0

This version has a potentially **breaking change** (in push behavior) with bug fixes and improvements.

### UWP

#### AppCenter

* **[Fix]** The network loss detection code was missing some scenarios.
* **[Fix]** Disabling the SDK could send extra logs and could also discard logs supposed to be sent when re-enabled.

### iOS

#### AppCenter

* **[Fix]** Fix an issue that enables internal services even if App Center was disabled in previous sessions.
* **[Fix]** Fix an issue not to delete pending logs after maximum retries.

#### AppCenterCrashes

* **[Improvement]** Improve session tracking to get appropriate session information for crashes if an application also uses Analytics.

#### AppCenterPush

* **[Fix]** Fix "Missing Push Notification Entitlement" warning message after uploading an application to TestFlight and publishing to App Store.
* **[Improvement] (Breaking Change)** In previous versions, it was required to add code to `DidReceiveRemoteNotification` callback in your application delegate if you or 3rd party libraries already implemented this callback. This is no longer necessary.
  This is a **breaking change** for some use cases because it required modifications in your code. Not changing your implementation might cause push notifications to be received twice.
  * If you don't see any implementation of `DidReceiveRemoteNotification` callback in your application delegate, you don't need to do anything, there is no breaking change for you.
  * If you want to keep automatic forwarding disabled, you also don't need to do anything.
  * If your application delegate contains implementation of `DidReceiveRemoteNotification`, you need to remove the following code from your implementation of the callback. This is typically the case when you or your 3rd party libraries implement the callback.

    ```csharp
    public override void DidReceiveRemoteNotification(UIApplication application, NSDictionary userInfo, System.Action<UIBackgroundFetchResult> completionHandler)
    {
        var result = Push.DidReceiveRemoteNotification(userInfo);
        if (result)
        {
            completionHandler?.Invoke(UIBackgroundFetchResult.NewData);
        }
        else
        {
            completionHandler?.Invoke(UIBackgroundFetchResult.NoData);
        }
    }
    ```

___

## Version 1.1.0

### AppCenter

#### iOS

* **[Fix]** Fix a locale issue that doesn't properly report system locale if an application doesn't support current language.
* **[Improvement]** Change log level to make HTTP failures more visible, and add more logs.

#### UWP

* **[Fix #390]** The SDK is now compatible with sqlite-net-pcl 1.5.\* (currently in beta). It is still compatible with 1.3.\*. Note that it is still not compatible with versions in the 1.4.\* range due to a known issue.
* **[Fix]** Fix a locale issue that doesn't properly report system locale if an application doesn't support current language.
* **[Improvement]** HTTP warning and error logs now include more details: status code and full response body are now printed.

### AppCenterCrashes

#### Android

* **[Fix]** Fix a crash when sending an attachment larger than 1.4MB. The SDK is still unable to send large attachments (for Android) in this release but now it does not crash anymore. An error log is printed instead.
* **[Improvement]** Java exceptions caught from .NET runtime are now reported with .NET stack trace frames on the server. However the client side exception object returned by the SDK APIs will still be null and you have to look at `AndroidDetails` property to get the Java Throwable that caused this type of crash. (Java.Lang.Throwable is **not serializable** to a System.Exception object).

#### UWP

* **[Fix #544]** Remove message that crashes are not supported on UWP. Please note that none of the client side APIs besides `AppCenter.Start` are supported in UWP as crash reporting is provided by a system level component in Windows. Errors when registering the system level crash reporting are now also logged.

### AppCenterDistribute

#### Android and iOS

* **[Improvement]** Updated translations.
* **[Improvement]** Users with app versions that still use Mobile Center can directly upgrade to versions that use this version of App Center, without the need to reinstall.

### AppCenterPush

#### Android

* **[Improvement]** The Firebase SDK dependency is now optional. If Firebase SDK is not available at runtime, the push registers and generate notifications using only App Center SDK. The Firebase application and servers are still used whether the Firebase SDK is installed into the application or not.
  * The SDK is still compatible with Firebase packages. But if you don't use Firebase besides App Center, you can now remove these packages and refer to the [updated getting started instructions](https://docs.microsoft.com/en-us/appcenter/sdk/push/xamarin-android) to migrate the set up. Migrating the push set up in the application remains optional.

#### UWP

* **[Fix #518]** Fix a crash that could occur when starting Push.
___

## Version 1.0.1

This release fixes the NuGet packages that were released for [1.0.0](https://github.com/microsoft/appcenter-sdk-dotnet/releases/tag/1.0.0).

Please read the [1.0.0 release notes](https://github.com/microsoft/appcenter-sdk-dotnet/releases/tag/1.0.0) if you are not yet aware of this version.

Fixes from 1.0.1:

* Fix support for PCL that was broken in 1.0.0.
* Fix nuget licence acceptance.

___

## Version 1.0.0

### General Availability (GA) Announcement.

This version contains **breaking changes** due to the renaming from Mobile Center to App Center. In the unlikely event there was data on the device not sent prior to the update, that data will be discarded.

Please follow [the migration guide](https://docs.microsoft.com/en-us/appcenter/sdk/sdk-migration/xamarin) to update from an earlier version of Mobile Center SDK.

### AppCenter

#### iOS

* **[Fix]** Don't send startService log while SDK is disabled.

### AppCenterDistribute

#### iOS

* **[Fix]** Fix a bug where unrecoverable HTTP error wouldn't popup the reinstall app dialog after an app restart.
* **[Improvement]** Adding missing translations.
* **[Known bug]** Checking for last updates will fail if the app was updating from a Mobile Center app. A pop up will show next time the app is restarted to ask for reinstallation.

#### Android

* **[Fix]** The view release notes button was not correctly hidden when no release notes were available.
* **[Fix]** Added missing translations for failed to enable in-app update dialog title and buttons. The main message, however, is not localized yet as it's extracted from a REST API text response.
* **[Known issue]** When updating an application that uses Mobile Center SDK using the in-app update dialog to an application version that uses AppCenter SDK version, the browser will be re-opened and will fail. User will need to re-install the application from the App Center portal.

___

## Version 1.17.1

This release include 2 bug fixes.

### MobileCenterAnalytics

* **[Fix]** Prevents a possible crash on UWP startup #484

### MobileCenterPush

* **[Improvement]** Updates dependencies on Xamarin Firebase Push to avoid most package conflicts when updating Mobile Center Push on Android.
* **[Fix]** Fixes a crash when receiving a silent push in background with no message on iOS.

### Native SDK Updates

* Fixes from [iOS SDK version 0.14.1](https://github.com/Microsoft/mobile-center-sdk-ios/releases/tag/0.14.1).

___

## Version 1.17.0

This version contains bug fixes, a new API, and improvements.

### MobileCenter

* **[Improvement]** The NuGet packages now support .NET standard without adding extra project configuration, and the nugets remain compatible with PCL projects.
* **[Feature]** Added a `MobileCenter.SdkVersion` property to get the current version of Mobile Center SDK programmatically.

### MobileCenterPush

* **[Breaking change]** To support Android 8.0 applications that use `targetSdkVersion="26"` we updated the Firebase SDK dependency which forces applications to use Android 8.0 Mono frameworks.
    * You need to have Xamarin tools up to date, select Android 8.0 as a target framework and then make sure that in `package.config` the attribute for every package looks like this: `targetFramework="monoandroid80"` and update as necessary. It's highly recommended to close Studio and clean every obj/bin folder manually in case of any build error after the update.
    * If you get a conflict with `Xamarin.GooglePlayServices.Basement` package, you need to update this one to **prerelease** version `60.1142.0-beta1` (ore more recent) and retry updating the Mobile Center Push package.
* **[Fix]** Fixed: prior to this release, calling `Push.SetEnabledAsync(true)` during startup could prevent UWP push registration. Please note that any call to `SetEnabledAsync(true)` for any module is useless if you have not called it with `false` before, modules are enabled by default once included in the `Start` call.

### Native SDK updates

Embed changes from the underlying native SDK releases:

* https://github.com/Microsoft/mobile-center-sdk-android/releases/tag/0.13.0
* https://github.com/Microsoft/mobile-center-sdk-ios/releases/tag/0.14.0

___

## Version 0.16.0

This release includes bug fixes for iOS from the native SDK: https://github.com/Microsoft/mobile-center-sdk-ios/releases/tag/0.13.0.

Please note that this release does not yet provide the .NET equivalent of the sdkVersion method introduced by the iOS change.

___

## Version 0.15.2

This release includes bug fixes for iOS from the native SDK: https://github.com/Microsoft/mobile-center-sdk-ios/releases/tag/0.12.3.

This release thus fixes the Mobile Center build incompatibility introduced in version [0.15.1](https://github.com/Microsoft/mobile-center-sdk-dotnet/releases/tag/0.15.1).

___

## Version 0.15.1

This release includes bug fixes for iOS from the native SDK: https://github.com/Microsoft/mobile-center-sdk-ios/releases/tag/0.12.2

**Known issue** This release causes build error in Mobile Center or in environments where XCode version is lower than 9. As a consequence, this release was unlisted from nuget.org.

___

## Version 0.15.0

When you update to this release, there will be potential data loss if an application installed with previous versions of MobileCenter SDK on devices that has pending logs which are not sent to server yet at the time of the application is being updated.

* New feature: in app updates can now be received from public distribution groups.
* Fix a bug in UWP SDK where an `InvalidOperationException` could sometimes be thrown at launch time.
* This release also includes changes from underlying Android and iOS SDKs of the following versions:
  * Android
    * https://github.com/Microsoft/mobile-center-sdk-android/releases/tag/0.12.0
  * iOS
    * https://github.com/Microsoft/mobile-center-sdk-ios/releases/tag/0.12.1
    * https://github.com/Microsoft/mobile-center-sdk-ios/releases/tag/0.12.0

___

## Version 0.14.2

* Fix a bug in UWP where some crashes, especially those caused by `AggregateException`, would not be sent properly.
* Fix a bug in UWP where Analytics would always emit a warning on startup.
* Reword some logs that used to look like errors when starting Mobile Center in multiple places to appear less harmful. (Issue #396).
* Improve the reliability of device screen size retrieval in UWP (used in device properties sent with logs).
* Fix a bug where getting the screen size in UWP could, in some cases, cause a crash. (Issue #398).
* Change the behavior of Analytics events so that now, when event fields exceed their capacity, they are truncated instead of dropped altogether. Limits:
  * Event name maximum length: 256 characters.
  * Maximum number of event properties: 5.
  * Event property key maximum length: 64 characters.
  * Event property value maximum length: 64 characters.
* This release also includes changes from underlying Android and iOS SDKs of the following versions:
  * Android
    * https://github.com/Microsoft/mobile-center-sdk-android/releases/tag/0.11.2
  * iOS
    * https://github.com/Microsoft/mobile-center-sdk-ios/releases/tag/0.11.2
    * https://github.com/Microsoft/mobile-center-sdk-ios/releases/tag/0.11.1

___

## Version 0.14.0

### Async APIs and Android strict mode

This release focuses on fixing Android strict mode issues (including Android 8 ones).

Since strict mode checks if you spend time reading storage on U.I. thread we had to make the following APIs asynchronous and is thus a breaking change on PCL and all targets:

* `{AnyClass}.Enabled` is now split into `GetEnabledAsync()` and `SetEnabledAsync(bool)`
* `MobileCenter.InstallId` is now `MobileCenter.GetInstallIdAsync()`
* `Crashes.HasCrashedInLastSession` is now `Crashes.HasCrashedInLastSessionAsync()`

### Other changes

#### Android

* The Android crash reporting is now compatible with debugger attached (you need to continue execution after exception), Hockey App for Xamarin (only if initialized like getting started suggests) and `XA_BROKEN_EXCEPTION_TRANSITIONS=true`. This change is for **Android only**.
* This release also includes changes from underlying Android SDK of the following versions:
  * https://github.com/Microsoft/mobile-center-sdk-android/releases/tag/0.11.0
  * https://github.com/Microsoft/mobile-center-sdk-android/releases/tag/0.11.1

#### iOS

* Fix null argument exceptions when passing null arguments to most APIs, an error is logged instead now.
* This release also includes changes from underlying iOS SDK:
  * https://github.com/Microsoft/mobile-center-sdk-ios/releases/tag/0.11.0
* Xamarin SDK calls `MSCrashes.disableMachExceptionHandler()` automatically as it's not suitable in Xamarin environment.

#### UWP

* Fix various race conditions.
* Fix screen size reporting.
* Fix a bug where U.I. could be blocked for a long time when initializing push.
* Fix null reference exception when calling `SetCustomProperties` before `Start`, now logs an error.

___

## Version 0.13.1

Roll back version [0.13.0](https://github.com/Microsoft/mobile-center-sdk-dotnet/releases/tag/0.13.0) .NET standard change for portable libraries due to reported issues with it.

Also, version 0.13.0 was adding unnecessary packages to Android and iOS projects, and they can now be safely uninstalled. You will find a list of these unnecessary packages in the [packages.config](https://github.com/Microsoft/mobile-center-sdk-dotnet/releases/download/0.13.1/packages.config) file attached to this release.

If your portable project is using .NET standard, you can still use our nugets by adding this to your **project.json** file:

```
  "frameworks": {
    "netstandard1.{DotNETStandardVersion}": {
        "imports": "portable-net45+win8+wpa81"
    }
}
```

After the dependencies section.

Example:

```
{
  "dependencies": {
    "Microsoft.Azure.Mobile.Analytics": "0.13.1",
    "Microsoft.Azure.Mobile.Crashes": "0.13.1",
    "Microsoft.Azure.Mobile.Distribute": "0.13.1",
    "Microsoft.Azure.Mobile.Push": "0.13.1",
    "NETStandard.Library": "1.6.1"
  },
  "frameworks": {
    "netstandard1.0": {
        "imports": "portable-net45+win8+wpa81"
    }
  }
}
```

___

## Version 0.13.0

* Add `MobileCenter.SetCustomProperties` method to enable audience segmentation with push notifications.
* Fix a bug in UWP where logs would be mishandled on a network outage.
* Move initialization of `HttpClient` class to a background thread in UWP.
* Fix bug in UWP SDK where starting `MobileCenter` from another place than `OnLaunched` sometimes crashed. Also removed the error log, now you can init the SDK in constructor too if you prefer.
* Fix various race conditions in UWP.
* Fix a bug where 2 sessions could be reported at once when resuming from background (UWP and Android).
* Add a new Android specific method `Push.CheckLaunchedFromNotification` to use in `OnNewIntent` if `launchMode` of the activity is not standard to fix push listener when clicking on background push and recycling the activity.
* Switch from PCL to .NET Standard for the portable projects.
* This release also includes changes from underlying Android and iOS SDKs of the following versions:
  * Android
    * https://github.com/Microsoft/mobile-center-sdk-android/releases/tag/0.10.0
  * iOS
    * https://github.com/Microsoft/mobile-center-sdk-ios/releases/tag/0.10.1
    * https://github.com/Microsoft/mobile-center-sdk-ios/releases/tag/0.10.0

___

## Version 0.12.0

* Add capability to attach data to crash reports (via the `Crashes.GetErrorAttachments` callback) on Xamarin.
* Fix a crash on old Xamarin.Android versions where mono version could not be read (`System.IndexOutOfRangeException` when calling `Start`).
* Fix push event on UWP.
* Fix `Push.Enabled` property behavior on UWP.
* This release also includes changes from underlying Android and iOS SDKs of the following versions:
  * Android
    * https://github.com/Microsoft/mobile-center-sdk-android/releases/tag/0.9.0
  * iOS
    * https://github.com/Microsoft/mobile-center-sdk-ios/releases/tag/0.9.0

___

## Version 0.11.1

* Add Push service to Xamarin.Android and Xamarin.iOS to enable sending push notifications to your apps from the Mobile Center portal.
* This release also includes changes from underlying Android and iOS SDKs of the following versions:
  * Android
    * https://github.com/Microsoft/mobile-center-sdk-android/releases/tag/0.8.0
    * https://github.com/Microsoft/mobile-center-sdk-android/releases/tag/0.8.1
  * iOS
    * https://github.com/Microsoft/mobile-center-sdk-ios/releases/tag/0.8.0
    * https://github.com/Microsoft/mobile-center-sdk-ios/releases/tag/0.8.1

___

## Version 0.10.0

* Add Push service to UWP to enable sending push notifications to your apps from the Mobile Center portal.

___

## Version 0.9.2

* Fix `ReleaseAvailable` callback in iOS to be able to customize the update dialog on iOS too.
* Fix showing default update dialog after resetting `ReleaseAvailable` callback to `null`.

___

## Version 0.9.1

This version contains bug fixes, improvements and new features.

### MobileCenter

* Add method to manually set the country code in UWP apps: `MobileCenter.SetCountryCode(string)`.
* Fix a bug where installing the Mobile Center NuGet packages can cause Mobile Center types not to appear in Intellisense.
* Use another sqlite package dependency in UWP.
* Add xamarin runtime version in logs sent to backend.

### Analytics

Events have some validation and you will see the following in logs:

* An error if the event name is null, empty or longer than 256 characters (event is not sent in that case).
* A warning for invalid event properties (the event is sent but without invalid properties):
  * More than 5 properties per event (in that case we send only 5 of them and log warnings).
  * Property key null, empty or longer than 64 characters.
  * Property value null or longer than 64 characters.

### Crashes

* Improve reporting and rendering of some Java `ClassNotFoundException` caught from .NET side.

### Distribute

* New distribute callback to provide an ability of in-app update customization (on Android only for now).
* New default update dialog with release notes view.

### Android

Include changes from https://github.com/Microsoft/mobile-center-sdk-android/releases/0.7.0

### iOS

Include changes from https://github.com/Microsoft/mobile-center-sdk-ios/releases/0.7.0

___

## Version 0.8.1

This release introduces the following features:

* Distribute module for Xamarin.iOS and Xamarin.Android.
* Analytics module support for UWP platform.

Those 2 features works also when using PCL and Xamarin Forms.

This release also includes changes from underlying Android and iOS SDKs of the following versions:

* Android
    * https://github.com/Microsoft/mobile-center-sdk-android/releases/tag/0.6.0
    * https://github.com/Microsoft/mobile-center-sdk-android/releases/tag/0.6.1
* iOS
    * https://github.com/Microsoft/mobile-center-sdk-ios/releases/tag/0.6.0
    * https://github.com/Microsoft/mobile-center-sdk-ios/releases/tag/0.6.1

___

## Version 0.7.0

- **[Feature]** Can now initialize the SDK with multiple app secrets for different platforms (Android vs iOS) in the same `Start` call. No need to split the initialization between `Start` and `Configure` anymore. Just use `MobileCenter.Start("android={androidAppSecret};ios={iosAppSecret}", typeof(Analytics), typeof(Crashes));` for example.
- **[Bug fix]** Fix a crash happening on iOS devices before iOS 10 when reading `MobileCenter.InstallId` property.
- **[Misc]** Renamed `SetServerUrl` to `SetLogUrl`.
- **[iOS]** Include underlying iOS SDK changes from the following releases:
  * https://github.com/Microsoft/mobile-center-sdk-ios/releases/tag/0.5.1
  * https://github.com/Microsoft/mobile-center-sdk-ios/releases/tag/0.5.0
  * https://github.com/Microsoft/mobile-center-sdk-ios/releases/tag/0.4.2
  * https://github.com/Microsoft/mobile-center-sdk-ios/releases/tag/0.4.1
  * https://github.com/Microsoft/mobile-center-sdk-ios/releases/tag/0.4.0

___

## Version 0.6.0

**[Breaking changes]**
- Remove Crashes APIs related to attachments as it's not supported by backend yet.
- `Crashes.LastSessionCrashReport` property becomes `Crashes.GetLastSessionCrashReportAsync()` async method.

[Bug fixes]
- Include underlying iOS SDK changes from the following releases:
  - https://github.com/Microsoft/mobile-center-sdk-ios/releases/tag/0.3.7
  - https://github.com/Microsoft/mobile-center-sdk-ios/releases/tag/0.3.6
  - https://github.com/Microsoft/mobile-center-sdk-ios/releases/tag/0.3.5
- Include underlying Android SDK changes from the following releases:
  - https://github.com/Microsoft/mobile-center-sdk-android/releases/tag/0.5.0
  - https://github.com/Microsoft/mobile-center-sdk-android/releases/tag/0.4.0

___

## Version 0.5.0

- Add `MobileCenter.IsConfigured` boolean property to check for SDK already configured.
- Fix issue where sdk could cause ios apps to crash while trying to handle SIGFPE signal.
- Fix a crash when starting analytics when using "Link All" in iOS.
- Fix a crash when calling `MobileCenter.InstallId` before `MobileCenter.Configure` in Android, now returns `null` like in the underlying SDK in that case.
- Include underlying [iOS SDK v0.3.4](https://github.com/Microsoft/mobile-center-sdk-ios/releases/tag/0.3.4).
- Include underlying [Android SDK v0.3.3](https://github.com/Microsoft/mobile-center-sdk-android/releases/tag/0.3.3).

___

## Version 0.4.1

- Fix crash that would occur when disabling Crashes service in iOS.
- Fix crash when trying to include a null ErrorAttachment in an ErrorReport.

___

## Version 0.4.0

- Log a debug message instead of crashing in UWP projects.
- Add raw stack trace information for backend processing.
- Include underlying [iOS SDK v0.3.3](https://github.com/Microsoft/mobile-center-sdk-ios/releases/tag/0.3.3).
- Include underlying [Android SDK v0.3.2](https://github.com/Microsoft/mobile-center-sdk-android/releases/tag/0.3.2).

___

## Version 0.3.0

- Fix linker issues in iOS, you can also remove safely the `MobileCenterFrameworks` folder from iOS projects.
- Fix issue where sdk could cause ios apps to crash while trying to handle signals.
- Fix a crash when starting MobileCenter on Android when "link all assemblies" is used.
- Add advanced crash features that were already available since version 0.2.0 of Android and iOS SDKs:
  - Last session crash report.
  - Crash callbacks.

___

## Version 0.2.1

Rename Android bindings so that they don't get used by mistake instead of the PCL.

___

## Version 0.2.0

- Rename `Initialize` to `Configure`.
- Embed Android and iOS SDKs version 0.3.0.

___

## Version 0.1.0

- First release of Xamarin SDK.
- Using version 0.2.0 of underlying Android and iOS SDKs.
- Last session error report details and crash callbacks are not yet available.<|MERGE_RESOLUTION|>--- conflicted
+++ resolved
@@ -6,11 +6,8 @@
 
 #### WPF/WinForms
 
-<<<<<<< HEAD
+* **[Fix]** Fix possible deadlock on start if the configuration file was corrupted.
 * **[Fix]** Fix app build version reporting, the assembly file version is used for this field now.
-=======
-* **[Fix]** Fix possible deadlock on start if the configuration file was corrupted.
->>>>>>> e42944a6
 
 #### UWP/WPF/WinForms
 
