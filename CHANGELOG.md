# App Center SDK for .NET Change Log

<<<<<<< HEAD
## Version 4.1.0 (under development)

### AppCenter

* **[Feature]** Add a `SetMaxStorageSizeAsync` API which allows setting a maximum size limit on the local SQLite storage. The default value is 10MB.
=======
## Version 4.0.1(Under development)
>>>>>>> e7e6f5b5

___

## Version 4.0.0

### App Center

#### Android

* **[Breaking change]** Bumping the minimum Android SDK version to 21 API level (Android 5.0), because old Android versions do not support root certificate authority used by App Center and would not get CA certificates updates anymore.

#### iOS

* **[Fix]** Fix `NSInvalidArgumentException` when using non-string object as a key in `NSUserDefaults`.
* **[Fix]** Fix `NSDateFormatter` initialization in a concurrent environment.

### App Center Crashes

#### iOS

* **[Improvement]** Update PLCrashReporter to 1.8.0.

### App Center Push

App Center Push has been removed from the SDK and will be [retired on December 31st, 2020](https://devblogs.microsoft.com/appcenter/migrating-off-app-center-push/). 
As an alternative to App Center Push, we recommend you migrate to [Azure Notification Hubs](https://docs.microsoft.com/en-us/azure/notification-hubs/notification-hubs-push-notification-overview) by following the [Push Migration Guide](https://docs.microsoft.com/en-us/appcenter/migration/push/).

___

## Version 3.4.3

### App Center Analytics

#### iOS

* **[Fix]** Fix naming conflict with iOS 14 private Apple framework.

___

## Version 3.4.2

### App Center Crashes

#### Xamarin

* **[Fix]** Fix sending attachments with a `null` text value.

### App Center Distribute

#### iOS

* **[Fix]** Fix manually checking for updates before `applicationDidBecomeActive` event.

___

## Version 3.4.1

### App Center

#### WPF/WinForms

* **[Fix]** Fix exception handling when the app tries to access a locked database.
* **[Fix]** Fix getting device information when the application runs in partial trust mode.

### App Center Analytics

#### iOS

* **[Fix]** Fix processing logs (e.g., events) emitted from the `applicationWillTerminate` application delegate method.

### App Center Crashes

#### iOS

* **[Improvement]** Update PLCrashReporter to 1.7.2.

___

## Version 3.4.0

### App Center

#### Android

* **[Fix]** Fix an `IncorrectContextUseViolation` warning when calculating screen size on Android 11.
* **[Fix]** All SQL commands used in SDK are presented as raw strings to avoid any possible static analyzer's SQL injection false alarms.

#### WPF/WinForms

* **[Fix]** Fix exception handling if App Center is disabled during sending logs.

### App Center Distribute

#### Android

* **[Fix]** Fix Distribute can't get updates for Realme devices which use Realme UI.

#### iOS

* **[Fix]** Obfuscate app secret value that appears as URI part in verbose logs when getting release updates info.

### App Center Distribute Play

App Center Distribute Play is a package with stubbed APIs for Distribute module to avoid Google Play flagging the application for malicious behavior. It must be used only for build variants which are going to be published on Google Play. See the [public documentation](https://docs.microsoft.com/en-us/appcenter/sdk/distribute/xamarin#remove-in-app-updates-for-google-play-builds) for more details about this change.

___

## Version 3.3.0

This version has a breaking change on iOS - it drops Xcode 10 support, Xcode 11 is a minimal supported version now.

### App Center

#### Android

* **[Fix]** Fix possible delays in UI thread when queueing a large number of events.

#### iOS

* **[Fix]** Fix crash when local binary data (where unsent logs or unprocessed crashed are stored) is corrupted.
* **[Fix]** When carrier name is retrieved incorrectly by iOS, show `nil` as expected instead of "carrier" string.

### App Center Crashes

#### iOS

* **[Improvement]** Update PLCrashReporter to 1.7.1.
* **[Fix]** Fix reporting stacktraces on iOS simulator.
* **[Fix]** Add attachments verification in `TrackError` function to handle explicitly passed `null` array to variable arguments parameter.

___

## Version 3.2.2

### App Center

#### Android

* **[Fix]** Fix reporting Xamarin.Android version.

#### iOS

* **[Improvement]** Use namespaced `NSUserDefaults` keys with the **MSAppCenter** prefix for all the keys set by the SDK. Fixed a few keys missing namespace.

### App Center Crashes

#### iOS

* **[Improvement]** Update PLCrashReporter to 1.6.0.

___

## Version 3.2.1

### App Center

#### WPF/WinForms

* **[Fix]** Fix possible deadlock on start if the configuration file was corrupted.
* **[Fix]** Fix app build version reporting, the assembly file version is used for this field now.

#### UWP/WPF/WinForms

* **[Fix]** Fix retry sending logs after timeout exception.

### App Center Crashes

* **[Fix]** Remove the multiple attachments warning as that is now supported by the portal.

#### Android

* **[Fix]** Change minidump filter to use file extension instead of name.
* **[Fix]** Fix removing minidump files when the sending crash report was discarded.

#### iOS

* **[Improvement]** Update PLCrashReporter to 1.5.1.

### App Center Distribute

#### Android

* **[Feature]** Automatically check for update when application switches from background to foreground (unless automatic checks are disabled).
* **[Fix]** Fix checking for updates after disabling the Distribute module while downloading the release.

___

## Version 3.1.0

### App Center

#### iOS

* **[Fix]** Fix reference to `Security` framework which can be missing in release builds with Xamarin.iOS 13.10 or newer.

### App Center Distribute

* **[Feature]** Add a `DisableAutomaticCheckForUpdate` API that needs to be called before SDK start in order to turn off automatic check for update. 
* **[Feature]** Add a `CheckForUpdate` API to manually check for update.

#### Android

* **[Fix]** Fix not checking updates on public track if it was ignored on error while initializing in-app update for private track.

___

## Version 3.0.0

### App Center Auth

App Center Auth is [retired](https://aka.ms/MBaaS-retirement-blog-post) and has been removed from the SDK.

### App Center Data

App Center Data is [retired](https://aka.ms/MBaaS-retirement-blog-post) and has been removed from the SDK.

### App Center

* **[Fix]** Allow whitespace characters between secrets like in versions before `2.6.0`.

#### iOS

* **[Fix]** Optimization of release objects from memory during the execution of a large number of operations.
* **[Fix]** Disable module debugging for release mode in the SDK to fix dSYM warnings.
* **[Fix]** Fix SDK crash at application launch on iOS 12.0 (`CTTelephonyNetworkInfo.serviceSubscriberCellularProviders` issue).
* **[Fix]** The SDK was considering 201-299 status code as HTTP errors and is now fixed to accept all 2XX codes as successful.
* **[Improvement]** Replaced sqlite query concatenation with more secure bindings.

#### Android

* **[Fix]** Fix infinite recursion when handling encryption errors.

#### UWP

* **[Feature]** Support ARM64 architecture.
* **[Breaking change]** The minimum supported Window 10 version is now `10.0.16299.0`.

#### WPF

* **[Fix]** Fix a deadlock when starting AppCenter that was preventing touch events from being fired.

#### WPF/WinForms

* **[Breaking change]** The minimum supported version of .NET Framework is now `4.6.1`.
* **[Fix]** Fix application crash when the `AppCenter` configuration file is corrupted.

#### UWP/WPF/WinForms

* **[Dependency changes]** Update `SQLitePCLRaw.bundle_green` dependency to version `2.0.2` and remove dependency from `sqlite-net-pcl`.

### App Center Distribute

* **[Feature]** Add `UpdateTrack` property to be able to explicitly set either `Private` or `Public` update track. By default, a public distribution group is used. **Breaking change**: To allow users to access releases of private groups you now need to migrate your application to call `Distribute.UpdateTrack = UpdateTrack.Private` before the SDK start. Please read the documentation for more details.
* **[Behavior change]** The public distribution is simplified to provide only one public group. If you have existing public groups defined for your application your users will receive the latest version of all public groups.

#### iOS

* **[Fix]** Fix a crash when `SFAuthenticationSession` accesses the controller which is in the process of being released.
* **[Fix]** Fix sign-in when switching to third-party apps while activating updates.

#### Android

* **[Fix]** Avoid opening browser to check for sign-in information after receiving an SSL error while checking for app updates (which often happens when using a public WIFI).
* **[Fix]** When in-app update permissions become invalid and need to open browser again, updates are no longer postponed after sign-in (if user previously selected the action to postpone for a day).
* **[Fix]** Fix a possible deadlock when activity resumes during background operation for some `Distribute` public APIs like `Distribute.isEnabled()`.

### App Center Crashes

#### iOS

* **[Improvement]** Add information logs when signals are removed/restored during initialization.
* **[Improvement]** Update PLCrashReporter to 1.4.0.
* **[Feature]** Add `Crashes.UseMonoRuntimeSignalMethods` boolean property to call before `AppCenter.Start`, if set to `false` it forces the [old signal behavior](https://www.mono-project.com/docs/advanced/signals/#incomplete-solution) even if the runtime Mono version is 4.8 or higher. The default value is `true`, which means using the [current signal behavior](https://www.mono-project.com/docs/advanced/signals/#complete-solution) if the Mono version is 4.8 or higher (and falling back to the old one on older Mono versions). This is introduced in case the current signal behavior causes unexpected segmentation fault crashes.

#### Android

* **[Fix]** Fix incorrect app version when an NDK crash is sent after updating the app.
* **[Behavior change]** Change the path to the minidump directory to use a subfolder in which the current contextual data (device information, etc.) is saved along with the .dmp file.
___

## Version 2.6.4

### App Center

#### WPF/WinForms

* **[Fix]** Use explicit dependencies for .NET Framework assemblies to avoid runtime errors in some applications.

#### UWP/WPF/WinForms

* **[Fix]** Fix sending remaining pending logs after sending 3 concurrent HTTP requests.
* **[Fix]** The SDK was considering 201-299 status code as HTTP errors and is now fixed to accept all 2XX codes as successful.

#### Android

* **[Fix]** Fix `MissingMethodException` of `String.Split()` with some build configurations (a bug introduced in version `2.5.0`).

#### iOS

* **[Fix]** Improve log messages for errors when it failed to read/write auth token history.

### App Center Crashes

#### Android

* **[Fix]** Validate error attachment size to avoid server error or out of memory issues (using the documented limit which is 7MB).

#### iOS

* **[Fix]** Fix sending crashes if an application is launched in background.
* **[Fix]** Validate error attachment size to avoid server error or out of memory issues (using the documented limit which is 7MB).
* **[Fix]** Fix an issue where crash might contain incorrect data if two consecutive crashes occurred in a previous version of the application.

### App Center Auth

#### iOS

* **[Fix]** Fix build warnings when adding App Center Auth framework in project.

### App Center Distribute

#### iOS

* **[Fix]** Fix missing alert dialogs in apps that use iOS 13's new UIScene API (multiple scenes are not yet supported).
* **[Fix]** Fix an issue where users would sometimes be prompted multiple times to sign in with App Center.

___

## Version 2.6.2

### App Center

#### WPF/WinForms

* **[Fix]** Fix an error on running same application twice and enabling App Center.

#### UWP/WPF/WinForms

* **[Fix]** Fix an issue where internal SDK exceptions would sometimes be "unobserved" and would cause undefined behavior.
* **[Fix]** The SDK now detects the SQLite database is corrupted and deletes it and creates a new one to start over.

### App Center Crashes

#### UWP/WPF/WinForms

* **[Fix]** Validate error attachment size to avoid server error or out of memory issues (using the documented limit which is 7MB).

#### UWP

* **[Fix]** Fix NuGet package dependency.

### AppCenterDistribute

#### iOS

* **[Fix]** Fix native link error when using Distribute module without Auth and building for real devices.

___

## Version 2.6.1

### App Center

#### iOS

* **[Fix]** Fix warnings in Xcode 11 when SDK is installed via CocoaPods.

#### Xamarin

* **[Fix]** Updated Android support packages versions to `28.0.0.3` for Auth and Push modules.

### App Center Crashes

* **[Feature]** Support sending attachments in handled errors.

### App Center Distribute

#### Android

* **[Fix]** Fix an in-app update caching issue, where the same version was installed constantly after the 1st successful update (or also if the download was canceled).

___

## Version 2.5.0

### App Center

#### Windows

* **[Fix]** Update `Newtonsoft.Json` dependency to version `12.0.2`.

#### .NET Core 3

* **[Fix]** Fix using stable versions of NuGet dependencies for .NET Core 3.0.

### App Center Crashes

#### UWP

* **[Feature]** App Center now supports crashes for sideloaded UWP applications.
* **[Feature]** APIs in the Crashes module are now implemented for UWP: handled errors, crash attachments, crash callbacks, getting crash information about last session, and enabling/disabling the module. Detecting low memory warning is not supported.

#### UWP/WPF/WinForms

* **[Feature]** Allow users to set userId that applies to crashes and errors.

#### Android

* **[Breaking change]** Remove insecure implementation of the raw `AndroidErrorDetails.Throwable` property (now always returns `null` and marked as obsolete), and provide `string StackTrace` property as an alternative on Xamarin.Android.

### App Center Push

#### UWP

* **[Feature]** Allow developers to push notifications to a specific userId.

### App Center Distribute

#### Android

* **[Fix]** Downloading in-app update APK file has been failing on Android 4.x since TLS 1.2 has been enforced early September. The file is now downloaded using HTTPS direct connection when running on Android 4 instead of relying on system's download manager.
* **[Fix]** Fix a crash and improve logging when downloading an update fails on Android 5+.
* **[Breaking change]** If your minSdkVersion is lower than 19, Android requires the WRITE_EXTERNAL_STORAGE permission to store new downloaded updates. Please refer to the updated documentation site for detailed instructions. This is related to the download fix.

### App Center Data

* **[Fix]** Reduced retries on Data-related operations to fail fast and avoid the perception of calls stopped responding.

___

## Version 2.4.0-preview

### App Center

#### WPF/WinForms

* **[Fix]** Fix application version being reported for ClickOnce deployments.

### App Center Auth

#### iOS

* **[Fix]** Redirect URIs are now hidden in logs.
* **[Fix]** Fix interactive sign in on iOS 13. Temporary fix, will be revisited in the future.
* **[Feature]** Updated the Microsoft Authentication Library dependency to v0.7.0.

### App Center Analytics

#### iOS

* **[Fix]** Fix crash involving SDK's `ms_viewWillAppear` method.

### App Center Push

#### Android

* **[Breaking change]** Update Google Play Services' and Firebase's versions to v71 in Push module which forces applications to use Android 9.0 Mono frameworks in build options. This has no impact on minimum Android SDK version which remains API level 16.

### App Center Crashes

* **[Breaking change]** Remove insecure implementation of the raw `ErrorReport.Exception` property (now always returns `null` and marked as obsolete), and provide `string StackTrace` property as an alternative on Xamarin, UWP, WPF and WinForms.

#### WinForms

* **[Fix]** Don't prevent WinForms applications from crashing. If unhandled exceptions are handled by the application, they must now be reported using `Crashes.TrackError` to be displayed on AppCenter, see the [public documentation](https://docs.microsoft.com/en-us/appcenter/sdk/crashes/wpf-winforms) for more details about this change.

## Version 2.3.0-preview

This preview version adds support for .NET Core 3.0 WPF and WinForms applications for the Analytics and Crashes modules.

This preview version removes Crashes support for UWP. The App Center backend is not yet ready to process UWP crashes using the system introduced in this version. If your app relies on UWP crashes, do not update to this preview version.

### App Center

#### WPF/WinForms

* **[Fix]** Fix configuration file location to be in a user-specific directory.

### App Center Analytics

#### Windows

* **[Fix]** Fix reporting the incorrect device models when a placeholder was used in some cases.

#### WPF/WinForms

* **[Feature]** Add support for .NET Core 3.0 applications.
* **[Fix]** Optimize minimized window detection.

### App Center Crashes

#### Android and iOS

* **[Feature]** Catch "low memory warning" and provide the API to check if it has happened in last session: `Crashes.HasReceivedMemoryWarningInLastSession()`.

#### WPF/WinForms

* **[Feature]** Add support for .NET Core 3.0 applications.
* **[Fix]** Wait to finish processing files before deleting files when calling `SetEnabledAsync(false)` during processing.

### App Center Distribute

#### iOS

* **[Fix]** Obfuscate app secret value that appears as URI part in verbose logs for in-app updates.

### App Center Push

#### Android

* **[Fix]** Fix confusing information log about the availability of the Firebase SDK.
* **[Fix]** Fix sending the push installation log after delayed start.

### App Center Auth

#### iOS

* **[Feature]** App Center Auth logging now includes MSAL logs.

#### Android

* **[Feature]** App Center Auth logging now includes MSAL logs.
* **[Fix]** Redirect URIs are now hidden in logs.

___

## Version 2.2.1-preview

This preview version adds support for WPF and WinForms applications for the Analytics and Crashes modules.

This preview version removes Crashes support for UWP. The App Center backend is not yet ready to process UWP crashes using the system introduced in this version. If your app relies on UWP crashes, do not update to this preview version.

### App Center

* **[Breaking Change]** This version is no longer compatible with PCL. Migrating to .NET standard is now required for portable libraries using the AppCenter SDK.

#### Android

* **[Fix]** Remove unsecure UUID fallback for UUID generation failures that cannot occur in reality.

#### WPF/WinForms

* **[Feature]** APIs from the `AppCenter` class can now be consumed in WPF and WinForms applications (except `AppCenter.SetUserId`).

### App Center Analytics

#### UWP

* **[Fix]** Fix validation of `TrackEvent` that was sending the event without properties instead of removing the invalid ones.

#### WPF/WinForms

* **[Feature]** Add support for WPF and WinForms.

### App Center Crashes

#### WPF/WinForms

* **[Feature]** Add support for WPF and WinForms. User identification is not currently supported.

#### UWP

* **[Breaking Change]** This version introduces a breaking change where the SDK no longers register with Windows error reporting. UWP developers using the Crashes module must keep using the latest stable release (2.1.1).

#### iOS

* **[Fix]** Fix possible deadlock in `Crashes.TrackError`.

#### Android

* **[Fix]** The in-memory cache of error reports is now cleared when disabling Crashes.

### App Center Push

#### Xamarin

* **[Fix]** Updated Android support packages to 28.0.0.1 version in Push module.

### App Center Data

#### Xamarin

* **[Feature]** Add support for offline list of documents.
* **[Feature]** Change the default time-to-live (TTL) from 1 day to infinite (never expire).
* **[Feature]** Add `ReadOptions` parameter to the `list` API.
* **[Feature]** Deserialization errors are now exposed through the document `Error` property (and leaving `DeserializedValue` null) instead of throwing an exception.
* **[Feature]** Serialize `null` document values.

#### Android

* **[Fix]** Allow null for `ReadOptions` and `WriteOptions` parameters.

### App Center Distribute

#### iOS

* **[Fix]** Fix crash when an application was minimized while trying to reinstall after setup failure.

___

## Version 2.1.1

### App Center Distribute

#### iOS

* **[Fix]** Fix a crash (regression from version 2.1.0) when checking for in-app updates.

___

## Version 2.1.0

### App Center

#### iOS

* **[Fix]** Improve encryption security.

### App Center Crashes

#### iOS

* **[Fix]** Fix a crash when tracking an exception without a message.

### App Center Distribute

#### Android

* **[Feature]** Add `Distribute.SetEnabledForDebuggableBuild(bool)` method to allow in-app updates in debuggable builds.
* **[Fix]** Fix duplicate in-app update dialog when restarting (or switching) activity quickly after clicking download. Also fixes a crash when choosing "Ask me in a day" in the duplicate dialog.
* **[Fix]** Fix a crash that could occur when downloading the update with a customized dialog and then calling `Distribute.NotifyUserConfirmation(UpdateAction.Postpone)` right after calling `Distribute.NotifyUserConfirmation(UpdateAction.Update)`.

### App Center Auth

* **[Feature]** Expose the ID Token and Access Token (as raw JWT format) in the `UserInformation` object returned from the sign-in method.
* **[Breaking change]** The `UserInformation` class has been moved from the `Microsoft.AppCenter` namespace to `Microsoft.AppCenter.Auth` namespace.

#### Android

* **[Fix]** Fix missing proguard rules so that the app does not have to specify them.
* **[Fix]** Fix crash on silently refreshing token if initialization of MSAL fails.

#### iOS

* **[Fix]** Fix changing signing status may cause logs (e.g., events) to be delayed.
* **[Fix]** Validate custom URL scheme before starting Auth and log an error message when it is invalid.

### App Center Data

* **[Fix]** Fix an issue where invalid characters in the document ID are accepted at creation time but causing errors while trying to read or delete the document. The characters are `#`, `\`, `/`, `?`, and all whitespaces.

#### iOS

* **[Fix]** Fix document serialization/deserialization to handle non string types inside an object.

___

## Version 2.0.0

Version 2.0.0 of the App Center SDK includes two new modules: Auth and Data.

These new modules are only supported in Xamarin (Android and iOS).

This version has a **breaking change** for Xamarin.iOS, it only supports Xcode 10.0.0+ and Mono 5.12+.

### App Center Auth

App Center Auth is a cloud-based identity management service that enables you to authenticate users and manage their identities. You can also leverage user identities in other App Center services.

### App Center Data

The App Center Data service provides functionality enabling developers to persist app data in the cloud in both online and offline scenarios. This enables you to store and manage both user-specific data as well as data shared between users and across platforms.

### App Center Crashes

* **[Fix]** Fix intellisense for APIs.

#### Xamarin

* **[Feature]** After calling `Auth.SignInAsync()`, the next crashes are associated with an `accountId` corresponding to the signed in user. This is a different field than the `userId` set by `AppCenter.SetUserId(string)`. Calling `Auth.SignOut()` stops the `accountId` association for the next crashes.

##### iOS

* **[Fix]** Print an error and return immediately when calling `Crashes.NotifyUserConfirmation(UserConfirmation)` with confirmation handlers not implemented.

### App Center Distribute

* **[Fix]** Fix intellisense for APIs.

#### iOS

* **[Fix]** Starting the application with "Guided Access" enabled blocks the update flow since in-app update is not possible in this mode.

#### Android

* **[Fix]** Fix in-app updates not working on new Samsung devices.

### App Center Push

* **[Fix]** Fix intellisense for APIs.

#### Xamarin

* **[Feature]** After calling `Auth.SignInAsync()`, the push installation is associated to the signed in user with an `accountId` and can be pushed by using the `accountId` audience. This is a different field than the `userId` set by `AppCenter.SetUserId(string)`. The push installation is also updated on calling `Auth.SignOut()` to stop the association.
* **[Fix]** Fix updating push installation when setting or unsetting the user identifier by calling `AppCenter.setUserId`.

___

## Version 1.14.0

### AppCenter

#### iOS

* **[Fix]** Fix a crash in case decrypting a value failed.

#### Android

* **[Fix]** Fix network connection state tracking issue, which prevented sending data in some restricted networks.
* **[Fix]** Fix possible deadlock on changing network connection state.

### AppCenterPush

#### iOS

* **[Fix]** Fix crash on invoking an optional push callback when it isn't implemented in the push delegate.

### AppCenterDistribute

#### Android

* **[Fix]** Fix in-app updates not working on devices using Xiaomi MIUI from versions 10 and above.

___

## Version 1.13.2

### AppCenter

* **[Improvement]** Add missing XML documentation in the NuGet packages.

#### Android

* **[Fix]** The SDK normally disables storing and sending logs when SQLite is failing instead of crashing the application. New SQLite APIs were introduced in version 1.9.0 and the new API exceptions were not caught, this is now fixed.

#### iOS

* **[Fix]** Fix a possible deadlock if the SDK is started from a background thread.
* **[Fix]** Fix a crash if database query failed.

### AppCenterDistribute

#### Android

* **[Fix]** Fix exception if we receive deep link intent with setup failure before onStart.
* **[Fix]** Fix checking updates for applications installed on corporate-owned single-use devices.

#### iOS

* **[Fix]** Fix a race condition crash on upgrading the application to newer version.

### AppCenterCrashes

#### iOS

* **[Fix]** Fix a crash on iOS when triggering null reference exception and starting Crashes in background. The conditon might still occur very rarely if trigger a null reference exception in another thread during the short time where the [SDK configures native crash reporter](https://www.mono-project.com/docs/advanced/signals/). It is thus recommended to initialize AppCenter Crashes as early as possible (which is also recommended to capture early crashes).

___

## Version 1.13.0

### AppCenter

#### Android

* **[Feature]** AppCenter SDK now supports the User ID string, with a maximum of 256 characters, that applies to crashes, handled errors, and push logs. Settable via `AppCenter.SetUserId()`.

* **[Fix]** Fix TLS 1.2 configuration for some specific devices running API level <21. The bug did not affect all devices running older API levels, only some models/brands, and prevented any data from being sent.

#### iOS

* **[Feature]** AppCenter SDK now supports the User ID string, with a maximum of 256 characters, that applies to crashes, handled errors, and push logs. Settable via `AppCenter.SetUserId()`.
* **[Fix]** Fix issue where the SDK source could not be built in a directory that contains escaped characters (applies to all modules).

### AppCenterAnalytics

#### UWP

* **[Fix]** Extend the current session instead of starting a new session when sending events from the background.

#### Android

* **[Fix]** Extend the current session instead of starting a new session when sending events from the background. Sessions are also no longer started in background by sending an event or a log from another service such as push, as a consequence the push registration information will be missing from crash events information.

### AppCenterDistribute

#### Android

* **[Fix]** Fix issue with forcing Chrome to open links when other browsers are the default.
___

## Version 1.12.0

### AppCenter

#### UWP

* **[Fix]** Update vulnerable `Microsoft.NETCore.UniversalWindowsPlatform` dependency from version `5.2.2` to `5.2.6`.

#### Android

* **[Fix]** Do not delete old logs when trying to add a log larger than the maximum storage capacity.
* **[Fix]** Fix disabling logging of network state changes according to AppCenter.getLogLevel.
* **[Fix]** Fix logs duplication on unstable network.

#### iOS

* **[Fix]** Do not delete old logs when trying to add a log larger than the maximum storage capacity.
* **[Fix]** Fix reporting carrier information using new iOS 12 APIs when running on iOS 12+.
* **[Fix]** Fix a memory leak issue during executing SQL queries.

### AppCenterCrashes

#### UWP

* **[Fix]** Downgrade the platforms verification error to a warning.

#### Android

* **[Fix]** Fix a bug where crash data file could leak when the database is full.

### AppCenterPush

#### Android

* **[Fix]** Fix `PushNotificationReceived` event for pushes received in foreground after re-enabling the push service.

___

## Version 1.11.0

### AppCenter

#### iOS

* **[Fix]** Fix an issue where concurrent modification of custom properties was not thread safe.
* **[Fix]** Fix validating and discarding Not a Number (NaN) and infinite double values for custom properties.
* **[Fix]** Use standard SQL syntax to avoid affecting users with custom SQLite libraries.
* **[Fix]** Get database page size dynamically to support custom values.

### AppCenterCrashes

#### Android

* **[Fix]** Preventing stack overflow crash while reading a huge throwable file.

### AppCenterPush

#### iOS

* **[Fix]** Fix `PushNotificationReceived` callback not triggered on notification tapped or received in foreground when a `UNUserNotificationCenterDelegate` is set. If you have implemented this delegate please remove any call to the `Push.DidReceiveRemoteNotification` method as it's now handled by the new [User Notification Center Delegate Forwarder](https://docs.microsoft.com/en-us/appcenter/sdk/push/xamarin-ios).

___

## Version 1.10.0

### AppCenter

#### Android

* **[Security]** To enforce TLS 1.2 on all HTTPS connections the SDK makes, we are dropping support for API level 15 (which supports only TLS 1.0), the minimum SDK version thus becomes 16. Previous versions of the SDK were already using TLS 1.2 on API level 16+.
* **[Bug fix]** Fix validating and discarding `NaN` and infinite double values when calling `setCustomProperties`.

#### iOS

* **[Fix]** Add missing network request error logging.

#### UWP

* **[Fix]** Fix a crash when system or user locale cannot be read by falling back to using app locale.
* **[Fix]** Fix compatibility with SQLite 1.5.231.

### App Center Crashes

#### iOS

* **[Fix]** Fix the list of binary images in crash reports for arm64e-based devices.

### App Center Distribute

#### iOS

* **[Fix]** Fix translation of closing a dialog in Portuguese.

___

## Version 1.9.0

### App Center

#### iOS

* **[Fix]** Fix a potential deadlock that can freeze the application launch causing the iOS watchdog to kill the application.

### App Center Crashes

#### Android

* **[Fix]** Fix a bug where some initialize operations were executed twice.
* **[Fix]** Fix a bug where device information could be null when reading the error report client side.

#### iOS

* **[Fix]** The above deadlock was mostly impacting the Crashes module.

### App Center Distribute

#### Android

* **[Fix]** Fix a crash that could happen when starting the application.

### App Center Push

* **[Fix]** Fix a crash that could happen when using Push on devices behind a firewall or unstable network.

___

## Version 1.8.0

### App Center

#### UWP

* **[Fix]** Fix occasional crash when checking network connectivity.

### App Center Distribute

#### iOS

* **[Fix]** Fix a bug where browser would open randomly when in-app updates were already enabled.

### App Center Push

#### Android

The Firebase messaging SDK is now a dependency of the App Center Push SDK to be able to support Android P and also prevent features to break after April 2019 based on [this announcement](https://firebase.googleblog.com/2018/04/time-to-upgrade-from-gcm-to-fcm.html).

You need to follow [some migration steps](https://docs.microsoft.com/en-us/appcenter/sdk/push/migration/xamarin-android) after updating the SDK to actually use Firebase instead of the manual registration mechanism that we are providing. The non Firebase mechanism still works after updating the SDK but you will see a deprecation message, but this will not work on Android P devices until you migrate.

After updating the app to use Firebase, you will also no longer see duplicate notifications when uninstalling and reinstalling the app on the same device and user.
___

## Version 1.7.0

### AppCenter

#### Android

* **[Improvement]** Enable TLS 1.2 on API levels where it's supported but not enabled by default (API level 16-19, this became a default starting API level 20). Please note we still support Android API level 15 and it uses TLS 1.0.
* **[Improvement]** Gzip is used over HTTPS when request size is larger than 1.4KB.
* **[Fix]** Fix a crash when disabling a module at the same time logs are sent.
* **[Fix]** Fix pretty print JSON in Android P when verbose logging is enabled.

### AppCenterCrashes

#### UWP

* **[Fix #543]** Fix warning "The referenced component 'Microsoft.AppCenter.Crashes.dll' could not be found". You might need to clean solution and package cache after updating nuget to resolve the warning for good.

### AppCenterPush

#### UWP

* **[Fix]** Prevent application from crashing when push setup fails due to unexpected errors.

___

## Version 1.6.1

This version contains bug fixes.

### AppCenter

#### Android

* **[Fix]** Fix a crash when network state changes at same time as SDK initializing.
* **[Fix #664]** Fix crashes when trying to detect we run on instrumented test environment.
* **[Fix #649]** Fix a deadlock when setting wrapper SDK information or setting log url while other channel operations performed such as when Crashes is starting.

#### iOS

* **[Fix #670]** [Previous release](https://github.com/microsoft/appcenter-sdk-dotnet/releases/tag/1.6.0) was unintentionally requiring Mono 5.8 on iOS applications. This build issue is now fixed.

#### UWP

* **[Fix #613]** When marking an unhandled exception as handled, the SDK was shutting down and no further log could be sent. This is now fixed.

### AppCenterCrashes

#### Xamarin

* **[Fix]** Fix a crash when calling `Crashes.TrackError` exception parameter with null, now prints an error instead.
* **[Fix]** Fix a SDK crash while saving original crash if SDK cannot serialize the exception for client side inspection (with an exception that is not SerializableException).
* **[Fix]** When looking at `(await Crashes.GetLastSessionCrashReportAsync()).Exception` or when using the sending callbacks, the Exception object is now null instead of containing a serialization exception (on failure to get original exception object after restart). This is only for client side inspection, the crash stack trace is correctly reported to the server in all scenarios.

#### Android

* **[Fix]** Fix reporting crash when process name cannot be determined.

#### iOS

* **[Fix]** Fix an issue in breadcrumbs feature when events are being tracked on the main thread just before a crash.
* **[Fix]** Fix an issue with cached logs for breadcrumbs feature which are sometimes not sent during app start.

### AppCenterPush

#### Android

* **[Fix]** Fix notification text being truncated when large and now supports multi-line.

___

## Version 1.6.0

This version contains improvements and bug fixes.

### Android, iOS and UWP

#### Analytics

* **[Improvement]** Analytics now allows a maximum of 20 properties by event, each property key and value length can be up to 125 characters long.

### Android

#### Crashes

* **[Fix]** Fix capturing exceptions thrown directly from a .NET Thread.

#### Push

* **[Feature]** Configure default notification icon and color using meta-data.
* **[Fix]** Fixes the google.ttl field being considered custom data.
* **[Fix]** Fixes push notification not displayed if Google Play Services too old on the device (#630).
* **[Fix]** Don't crash the application when invalid notification color is pushed.

### iOS

#### Push

* **[Fix]** Fix parsing custom data for push to avoid crash in the application.

### UWP

#### Analytics

* **[Fix]** Fix session identifier when renewing session after background or after re-enabling SDK.
* **[Fix]** Avoid using tasks in background that can stopped responding, use timers instead. Related to #517.
* **[Fix]** Fix storage exception catching so that they don't crash the app.
* **[Fix]** Fix some stability issues in the https sending logic.

___

## Version 1.5.0

This version contains new features.

### Android and iOS

#### AppCenterCrashes

* **[Feature #140]** Add support for handled exceptions with `Crashes.TrackError` API.

#### AppCenterDistribute

* **[Feature]** Add Session statistics for distribution group.
___

## Version 1.4.0

This version contains a new feature.

### Android and iOS

#### AppCenterDistribute

* **[Feature]** Use tester app to enable in-app updates if it's installed.
* **[Feature]** Add reporting of downloads for in-app update.
* **[Improvement]** Add distribution group to all logs that are sent.
___

## Version 1.3.0

This version has a **breaking change** as the SDK now requires iOS 9 or later. It also contains bug fixes and improvements.

### iOS

#### AppCenter

* **[Improvement]** Successful configuration of the SDK creates a success message in the console with log level INFO instead of ASSERT. Errors during configuration will still show up in the console with the log level ASSERT.

#### AppCenterCrashes

* **[Fix]** Fix an issue where crashes were not reported reliably in some cases when used in Xamarin apps or when apps would take a long time to launch.

### Android

#### AppCenter

* **[Fix]** Fix events association with crashes.
* **[Fix]** Fix network state detection.
* **[Fix]** Don't retry sending logs on HTTP error 429.
* **[Fix]** Some logs were not sent or discarded correctly on AppCenter enabled/disabled state changes.

#### AppCenterCrashes

* **[Improvement]** Increase attachment file size limit from 1.5MB to 7MB.

#### AppCenterPush

* **[Fix]** Fix a crash on Android 8.0 (exact version, this does not happen in 8.1) where having an adaptive icon (like launcher icon) would cause crash of the entire system U.I. on push. On Android 8.0 we replace the adaptive icon by a placeholder icon (1 black pixel) to avoid the crash, starting Android 8.1 the adaptive icon is displayed without fallback.
___

## Version 1.2.0

This version has a potentially **breaking change** (in push behavior) with bug fixes and improvements.

### UWP

#### AppCenter

* **[Fix]** The network loss detection code was missing some scenarios.
* **[Fix]** Disabling the SDK could send extra logs and could also discard logs supposed to be sent when re-enabled.

### iOS

#### AppCenter

* **[Fix]** Fix an issue that enables internal services even if App Center was disabled in previous sessions.
* **[Fix]** Fix an issue not to delete pending logs after maximum retries.

#### AppCenterCrashes

* **[Improvement]** Improve session tracking to get appropriate session information for crashes if an application also uses Analytics.

#### AppCenterPush

* **[Fix]** Fix "Missing Push Notification Entitlement" warning message after uploading an application to TestFlight and publishing to App Store.
* **[Improvement] (Breaking Change)** In previous versions, it was required to add code to `DidReceiveRemoteNotification` callback in your application delegate if you or 3rd party libraries already implemented this callback. This is no longer necessary.
  This is a **breaking change** for some use cases because it required modifications in your code. Not changing your implementation might cause push notifications to be received twice.
  * If you don't see any implementation of `DidReceiveRemoteNotification` callback in your application delegate, you don't need to do anything, there is no breaking change for you.
  * If you want to keep automatic forwarding disabled, you also don't need to do anything.
  * If your application delegate contains implementation of `DidReceiveRemoteNotification`, you need to remove the following code from your implementation of the callback. This is typically the case when you or your 3rd party libraries implement the callback.

    ```csharp
    public override void DidReceiveRemoteNotification(UIApplication application, NSDictionary userInfo, System.Action<UIBackgroundFetchResult> completionHandler)
    {
        var result = Push.DidReceiveRemoteNotification(userInfo);
        if (result)
        {
            completionHandler?.Invoke(UIBackgroundFetchResult.NewData);
        }
        else
        {
            completionHandler?.Invoke(UIBackgroundFetchResult.NoData);
        }
    }
    ```

___

## Version 1.1.0

### AppCenter

#### iOS

* **[Fix]** Fix a locale issue that doesn't properly report system locale if an application doesn't support current language.
* **[Improvement]** Change log level to make HTTP failures more visible, and add more logs.

#### UWP

* **[Fix #390]** The SDK is now compatible with sqlite-net-pcl 1.5.\* (currently in beta). It is still compatible with 1.3.\*. Note that it is still not compatible with versions in the 1.4.\* range due to a known issue.
* **[Fix]** Fix a locale issue that doesn't properly report system locale if an application doesn't support current language.
* **[Improvement]** HTTP warning and error logs now include more details: status code and full response body are now printed.

### AppCenterCrashes

#### Android

* **[Fix]** Fix a crash when sending an attachment larger than 1.4MB. The SDK is still unable to send large attachments (for Android) in this release but now it does not crash anymore. An error log is printed instead.
* **[Improvement]** Java exceptions caught from .NET runtime are now reported with .NET stack trace frames on the server. However the client side exception object returned by the SDK APIs will still be null and you have to look at `AndroidDetails` property to get the Java Throwable that caused this type of crash. (Java.Lang.Throwable is **not serializable** to a System.Exception object).

#### UWP

* **[Fix #544]** Remove message that crashes are not supported on UWP. Please note that none of the client side APIs besides `AppCenter.Start` are supported in UWP as crash reporting is provided by a system level component in Windows. Errors when registering the system level crash reporting are now also logged.

### AppCenterDistribute

#### Android and iOS

* **[Improvement]** Updated translations.
* **[Improvement]** Users with app versions that still use Mobile Center can directly upgrade to versions that use this version of App Center, without the need to reinstall.

### AppCenterPush

#### Android

* **[Improvement]** The Firebase SDK dependency is now optional. If Firebase SDK is not available at runtime, the push registers and generate notifications using only App Center SDK. The Firebase application and servers are still used whether the Firebase SDK is installed into the application or not.
  * The SDK is still compatible with Firebase packages. But if you don't use Firebase besides App Center, you can now remove these packages and refer to the [updated getting started instructions](https://docs.microsoft.com/en-us/appcenter/sdk/push/xamarin-android) to migrate the set up. Migrating the push set up in the application remains optional.

#### UWP

* **[Fix #518]** Fix a crash that could occur when starting Push.
___

## Version 1.0.1

This release fixes the NuGet packages that were released for [1.0.0](https://github.com/microsoft/appcenter-sdk-dotnet/releases/tag/1.0.0).

Please read the [1.0.0 release notes](https://github.com/microsoft/appcenter-sdk-dotnet/releases/tag/1.0.0) if you are not yet aware of this version.

Fixes from 1.0.1:

* Fix support for PCL that was broken in 1.0.0.
* Fix nuget licence acceptance.

___

## Version 1.0.0

### General Availability (GA) Announcement.

This version contains **breaking changes** due to the renaming from Mobile Center to App Center. In the unlikely event there was data on the device not sent prior to the update, that data will be discarded.

Please follow [the migration guide](https://docs.microsoft.com/en-us/appcenter/sdk/sdk-migration/xamarin) to update from an earlier version of Mobile Center SDK.

### AppCenter

#### iOS

* **[Fix]** Don't send startService log while SDK is disabled.

### AppCenterDistribute

#### iOS

* **[Fix]** Fix a bug where unrecoverable HTTP error wouldn't popup the reinstall app dialog after an app restart.
* **[Improvement]** Adding missing translations.
* **[Known bug]** Checking for last updates will fail if the app was updating from a Mobile Center app. A pop up will show next time the app is restarted to ask for reinstallation.

#### Android

* **[Fix]** The view release notes button was not correctly hidden when no release notes were available.
* **[Fix]** Added missing translations for failed to enable in-app update dialog title and buttons. The main message, however, is not localized yet as it's extracted from a REST API text response.
* **[Known issue]** When updating an application that uses Mobile Center SDK using the in-app update dialog to an application version that uses AppCenter SDK version, the browser will be re-opened and will fail. User will need to re-install the application from the App Center portal.

___

## Version 1.17.1

This release include 2 bug fixes.

### MobileCenterAnalytics

* **[Fix]** Prevents a possible crash on UWP startup #484

### MobileCenterPush

* **[Improvement]** Updates dependencies on Xamarin Firebase Push to avoid most package conflicts when updating Mobile Center Push on Android.
* **[Fix]** Fixes a crash when receiving a silent push in background with no message on iOS.

### Native SDK Updates

* Fixes from [iOS SDK version 0.14.1](https://github.com/Microsoft/mobile-center-sdk-ios/releases/tag/0.14.1).

___

## Version 1.17.0

This version contains bug fixes, a new API, and improvements.

### MobileCenter

* **[Improvement]** The NuGet packages now support .NET standard without adding extra project configuration, and the nugets remain compatible with PCL projects.
* **[Feature]** Added a `MobileCenter.SdkVersion` property to get the current version of Mobile Center SDK programmatically.

### MobileCenterPush

* **[Breaking change]** To support Android 8.0 applications that use `targetSdkVersion="26"` we updated the Firebase SDK dependency which forces applications to use Android 8.0 Mono frameworks.
    * You need to have Xamarin tools up to date, select Android 8.0 as a target framework and then make sure that in `package.config` the attribute for every package looks like this: `targetFramework="monoandroid80"` and update as necessary. It's highly recommended to close Studio and clean every obj/bin folder manually in case of any build error after the update.
    * If you get a conflict with `Xamarin.GooglePlayServices.Basement` package, you need to update this one to **prerelease** version `60.1142.0-beta1` (ore more recent) and retry updating the Mobile Center Push package.
* **[Fix]** Fixed: prior to this release, calling `Push.SetEnabledAsync(true)` during startup could prevent UWP push registration. Please note that any call to `SetEnabledAsync(true)` for any module is useless if you have not called it with `false` before, modules are enabled by default once included in the `Start` call.

### Native SDK updates

Embed changes from the underlying native SDK releases:

* https://github.com/Microsoft/mobile-center-sdk-android/releases/tag/0.13.0
* https://github.com/Microsoft/mobile-center-sdk-ios/releases/tag/0.14.0

___

## Version 0.16.0

This release includes bug fixes for iOS from the native SDK: https://github.com/Microsoft/mobile-center-sdk-ios/releases/tag/0.13.0.

Please note that this release does not yet provide the .NET equivalent of the sdkVersion method introduced by the iOS change.

___

## Version 0.15.2

This release includes bug fixes for iOS from the native SDK: https://github.com/Microsoft/mobile-center-sdk-ios/releases/tag/0.12.3.

This release thus fixes the Mobile Center build incompatibility introduced in version [0.15.1](https://github.com/Microsoft/mobile-center-sdk-dotnet/releases/tag/0.15.1).

___

## Version 0.15.1

This release includes bug fixes for iOS from the native SDK: https://github.com/Microsoft/mobile-center-sdk-ios/releases/tag/0.12.2

**Known issue** This release causes build error in Mobile Center or in environments where XCode version is lower than 9. As a consequence, this release was unlisted from nuget.org.

___

## Version 0.15.0

When you update to this release, there will be potential data loss if an application installed with previous versions of MobileCenter SDK on devices that has pending logs which are not sent to server yet at the time of the application is being updated.

* New feature: in app updates can now be received from public distribution groups.
* Fix a bug in UWP SDK where an `InvalidOperationException` could sometimes be thrown at launch time.
* This release also includes changes from underlying Android and iOS SDKs of the following versions:
  * Android
    * https://github.com/Microsoft/mobile-center-sdk-android/releases/tag/0.12.0
  * iOS
    * https://github.com/Microsoft/mobile-center-sdk-ios/releases/tag/0.12.1
    * https://github.com/Microsoft/mobile-center-sdk-ios/releases/tag/0.12.0

___

## Version 0.14.2

* Fix a bug in UWP where some crashes, especially those caused by `AggregateException`, would not be sent properly.
* Fix a bug in UWP where Analytics would always emit a warning on startup.
* Reword some logs that used to look like errors when starting Mobile Center in multiple places to appear less harmful. (Issue #396).
* Improve the reliability of device screen size retrieval in UWP (used in device properties sent with logs).
* Fix a bug where getting the screen size in UWP could, in some cases, cause a crash. (Issue #398).
* Change the behavior of Analytics events so that now, when event fields exceed their capacity, they are truncated instead of dropped altogether. Limits:
  * Event name maximum length: 256 characters.
  * Maximum number of event properties: 5.
  * Event property key maximum length: 64 characters.
  * Event property value maximum length: 64 characters.
* This release also includes changes from underlying Android and iOS SDKs of the following versions:
  * Android
    * https://github.com/Microsoft/mobile-center-sdk-android/releases/tag/0.11.2
  * iOS
    * https://github.com/Microsoft/mobile-center-sdk-ios/releases/tag/0.11.2
    * https://github.com/Microsoft/mobile-center-sdk-ios/releases/tag/0.11.1

___

## Version 0.14.0

### Async APIs and Android strict mode

This release focuses on fixing Android strict mode issues (including Android 8 ones).

Since strict mode checks if you spend time reading storage on U.I. thread we had to make the following APIs asynchronous and is thus a breaking change on PCL and all targets:

* `{AnyClass}.Enabled` is now split into `GetEnabledAsync()` and `SetEnabledAsync(bool)`
* `MobileCenter.InstallId` is now `MobileCenter.GetInstallIdAsync()`
* `Crashes.HasCrashedInLastSession` is now `Crashes.HasCrashedInLastSessionAsync()`

### Other changes

#### Android

* The Android crash reporting is now compatible with debugger attached (you need to continue execution after exception), Hockey App for Xamarin (only if initialized like getting started suggests) and `XA_BROKEN_EXCEPTION_TRANSITIONS=true`. This change is for **Android only**.
* This release also includes changes from underlying Android SDK of the following versions:
  * https://github.com/Microsoft/mobile-center-sdk-android/releases/tag/0.11.0
  * https://github.com/Microsoft/mobile-center-sdk-android/releases/tag/0.11.1

#### iOS

* Fix null argument exceptions when passing null arguments to most APIs, an error is logged instead now.
* This release also includes changes from underlying iOS SDK:
  * https://github.com/Microsoft/mobile-center-sdk-ios/releases/tag/0.11.0
* Xamarin SDK calls `MSCrashes.disableMachExceptionHandler()` automatically as it's not suitable in Xamarin environment.

#### UWP

* Fix various race conditions.
* Fix screen size reporting.
* Fix a bug where U.I. could be blocked for a long time when initializing push.
* Fix null reference exception when calling `SetCustomProperties` before `Start`, now logs an error.

___

## Version 0.13.1

Roll back version [0.13.0](https://github.com/Microsoft/mobile-center-sdk-dotnet/releases/tag/0.13.0) .NET standard change for portable libraries due to reported issues with it.

Also, version 0.13.0 was adding unnecessary packages to Android and iOS projects, and they can now be safely uninstalled. You will find a list of these unnecessary packages in the [packages.config](https://github.com/Microsoft/mobile-center-sdk-dotnet/releases/download/0.13.1/packages.config) file attached to this release.

If your portable project is using .NET standard, you can still use our nugets by adding this to your **project.json** file:

```
  "frameworks": {
    "netstandard1.{DotNETStandardVersion}": {
        "imports": "portable-net45+win8+wpa81"
    }
}
```

After the dependencies section.

Example:

```
{
  "dependencies": {
    "Microsoft.Azure.Mobile.Analytics": "0.13.1",
    "Microsoft.Azure.Mobile.Crashes": "0.13.1",
    "Microsoft.Azure.Mobile.Distribute": "0.13.1",
    "Microsoft.Azure.Mobile.Push": "0.13.1",
    "NETStandard.Library": "1.6.1"
  },
  "frameworks": {
    "netstandard1.0": {
        "imports": "portable-net45+win8+wpa81"
    }
  }
}
```

___

## Version 0.13.0

* Add `MobileCenter.SetCustomProperties` method to enable audience segmentation with push notifications.
* Fix a bug in UWP where logs would be mishandled on a network outage.
* Move initialization of `HttpClient` class to a background thread in UWP.
* Fix bug in UWP SDK where starting `MobileCenter` from another place than `OnLaunched` sometimes crashed. Also removed the error log, now you can init the SDK in constructor too if you prefer.
* Fix various race conditions in UWP.
* Fix a bug where 2 sessions could be reported at once when resuming from background (UWP and Android).
* Add a new Android specific method `Push.CheckLaunchedFromNotification` to use in `OnNewIntent` if `launchMode` of the activity is not standard to fix push listener when clicking on background push and recycling the activity.
* Switch from PCL to .NET Standard for the portable projects.
* This release also includes changes from underlying Android and iOS SDKs of the following versions:
  * Android
    * https://github.com/Microsoft/mobile-center-sdk-android/releases/tag/0.10.0
  * iOS
    * https://github.com/Microsoft/mobile-center-sdk-ios/releases/tag/0.10.1
    * https://github.com/Microsoft/mobile-center-sdk-ios/releases/tag/0.10.0

___

## Version 0.12.0

* Add capability to attach data to crash reports (via the `Crashes.GetErrorAttachments` callback) on Xamarin.
* Fix a crash on old Xamarin.Android versions where mono version could not be read (`System.IndexOutOfRangeException` when calling `Start`).
* Fix push event on UWP.
* Fix `Push.Enabled` property behavior on UWP.
* This release also includes changes from underlying Android and iOS SDKs of the following versions:
  * Android
    * https://github.com/Microsoft/mobile-center-sdk-android/releases/tag/0.9.0
  * iOS
    * https://github.com/Microsoft/mobile-center-sdk-ios/releases/tag/0.9.0

___

## Version 0.11.1

* Add Push service to Xamarin.Android and Xamarin.iOS to enable sending push notifications to your apps from the Mobile Center portal.
* This release also includes changes from underlying Android and iOS SDKs of the following versions:
  * Android
    * https://github.com/Microsoft/mobile-center-sdk-android/releases/tag/0.8.0
    * https://github.com/Microsoft/mobile-center-sdk-android/releases/tag/0.8.1
  * iOS
    * https://github.com/Microsoft/mobile-center-sdk-ios/releases/tag/0.8.0
    * https://github.com/Microsoft/mobile-center-sdk-ios/releases/tag/0.8.1

___

## Version 0.10.0

* Add Push service to UWP to enable sending push notifications to your apps from the Mobile Center portal.

___

## Version 0.9.2

* Fix `ReleaseAvailable` callback in iOS to be able to customize the update dialog on iOS too.
* Fix showing default update dialog after resetting `ReleaseAvailable` callback to `null`.

___

## Version 0.9.1

This version contains bug fixes, improvements and new features.

### MobileCenter

* Add method to manually set the country code in UWP apps: `MobileCenter.SetCountryCode(string)`.
* Fix a bug where installing the Mobile Center NuGet packages can cause Mobile Center types not to appear in Intellisense.
* Use another sqlite package dependency in UWP.
* Add xamarin runtime version in logs sent to backend.

### Analytics

Events have some validation and you will see the following in logs:

* An error if the event name is null, empty or longer than 256 characters (event is not sent in that case).
* A warning for invalid event properties (the event is sent but without invalid properties):
  * More than 5 properties per event (in that case we send only 5 of them and log warnings).
  * Property key null, empty or longer than 64 characters.
  * Property value null or longer than 64 characters.

### Crashes

* Improve reporting and rendering of some Java `ClassNotFoundException` caught from .NET side.

### Distribute

* New distribute callback to provide an ability of in-app update customization (on Android only for now).
* New default update dialog with release notes view.

### Android

Include changes from https://github.com/Microsoft/mobile-center-sdk-android/releases/0.7.0

### iOS

Include changes from https://github.com/Microsoft/mobile-center-sdk-ios/releases/0.7.0

___

## Version 0.8.1

This release introduces the following features:

* Distribute module for Xamarin.iOS and Xamarin.Android.
* Analytics module support for UWP platform.

Those 2 features works also when using PCL and Xamarin Forms.

This release also includes changes from underlying Android and iOS SDKs of the following versions:

* Android
    * https://github.com/Microsoft/mobile-center-sdk-android/releases/tag/0.6.0
    * https://github.com/Microsoft/mobile-center-sdk-android/releases/tag/0.6.1
* iOS
    * https://github.com/Microsoft/mobile-center-sdk-ios/releases/tag/0.6.0
    * https://github.com/Microsoft/mobile-center-sdk-ios/releases/tag/0.6.1

___

## Version 0.7.0

- **[Feature]** Can now initialize the SDK with multiple app secrets for different platforms (Android vs iOS) in the same `Start` call. No need to split the initialization between `Start` and `Configure` anymore. Just use `MobileCenter.Start("android={androidAppSecret};ios={iosAppSecret}", typeof(Analytics), typeof(Crashes));` for example.
- **[Bug fix]** Fix a crash happening on iOS devices before iOS 10 when reading `MobileCenter.InstallId` property.
- **[Misc]** Renamed `SetServerUrl` to `SetLogUrl`.
- **[iOS]** Include underlying iOS SDK changes from the following releases:
  * https://github.com/Microsoft/mobile-center-sdk-ios/releases/tag/0.5.1
  * https://github.com/Microsoft/mobile-center-sdk-ios/releases/tag/0.5.0
  * https://github.com/Microsoft/mobile-center-sdk-ios/releases/tag/0.4.2
  * https://github.com/Microsoft/mobile-center-sdk-ios/releases/tag/0.4.1
  * https://github.com/Microsoft/mobile-center-sdk-ios/releases/tag/0.4.0

___

## Version 0.6.0

**[Breaking changes]**
- Remove Crashes APIs related to attachments as it's not supported by backend yet.
- `Crashes.LastSessionCrashReport` property becomes `Crashes.GetLastSessionCrashReportAsync()` async method.

[Bug fixes]
- Include underlying iOS SDK changes from the following releases:
  - https://github.com/Microsoft/mobile-center-sdk-ios/releases/tag/0.3.7
  - https://github.com/Microsoft/mobile-center-sdk-ios/releases/tag/0.3.6
  - https://github.com/Microsoft/mobile-center-sdk-ios/releases/tag/0.3.5
- Include underlying Android SDK changes from the following releases:
  - https://github.com/Microsoft/mobile-center-sdk-android/releases/tag/0.5.0
  - https://github.com/Microsoft/mobile-center-sdk-android/releases/tag/0.4.0

___

## Version 0.5.0

- Add `MobileCenter.IsConfigured` boolean property to check for SDK already configured.
- Fix issue where sdk could cause ios apps to crash while trying to handle SIGFPE signal.
- Fix a crash when starting analytics when using "Link All" in iOS.
- Fix a crash when calling `MobileCenter.InstallId` before `MobileCenter.Configure` in Android, now returns `null` like in the underlying SDK in that case.
- Include underlying [iOS SDK v0.3.4](https://github.com/Microsoft/mobile-center-sdk-ios/releases/tag/0.3.4).
- Include underlying [Android SDK v0.3.3](https://github.com/Microsoft/mobile-center-sdk-android/releases/tag/0.3.3).

___

## Version 0.4.1

- Fix crash that would occur when disabling Crashes service in iOS.
- Fix crash when trying to include a null ErrorAttachment in an ErrorReport.

___

## Version 0.4.0

- Log a debug message instead of crashing in UWP projects.
- Add raw stack trace information for backend processing.
- Include underlying [iOS SDK v0.3.3](https://github.com/Microsoft/mobile-center-sdk-ios/releases/tag/0.3.3).
- Include underlying [Android SDK v0.3.2](https://github.com/Microsoft/mobile-center-sdk-android/releases/tag/0.3.2).

___

## Version 0.3.0

- Fix linker issues in iOS, you can also remove safely the `MobileCenterFrameworks` folder from iOS projects.
- Fix issue where sdk could cause ios apps to crash while trying to handle signals.
- Fix a crash when starting MobileCenter on Android when "link all assemblies" is used.
- Add advanced crash features that were already available since version 0.2.0 of Android and iOS SDKs:
  - Last session crash report.
  - Crash callbacks.

___

## Version 0.2.1

Rename Android bindings so that they don't get used by mistake instead of the PCL.

___

## Version 0.2.0

- Rename `Initialize` to `Configure`.
- Embed Android and iOS SDKs version 0.3.0.

___

## Version 0.1.0

- First release of Xamarin SDK.
- Using version 0.2.0 of underlying Android and iOS SDKs.
- Last session error report details and crash callbacks are not yet available.<|MERGE_RESOLUTION|>--- conflicted
+++ resolved
@@ -1,14 +1,10 @@
 # App Center SDK for .NET Change Log
 
-<<<<<<< HEAD
-## Version 4.1.0 (under development)
+## Version 4.0.1 (under development)
 
 ### AppCenter
 
 * **[Feature]** Add a `SetMaxStorageSizeAsync` API which allows setting a maximum size limit on the local SQLite storage. The default value is 10MB.
-=======
-## Version 4.0.1(Under development)
->>>>>>> e7e6f5b5
 
 ___
 
