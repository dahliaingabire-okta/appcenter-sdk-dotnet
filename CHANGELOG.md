# App Center SDK for .NET Change Log

<<<<<<< HEAD
## Version 3.1.0 (Under development)

### App Center Distribute

* **[Feature]** Add a `DisableAutomaticCheckForUpdate` API that needs to be called before SDK start in order to turn off automatic check for update. 
* **[Feature]** Add a `CheckForUpdate` API to manually check for update.
=======
## Version 3.0.1 (Under development)

### App Center

#### iOS

* **[Fix]** Fix reference to `Security` framework which can be missing in release builds with Xamarin.iOS 13.10 or newer.
___
>>>>>>> 239c184a

## Version 3.0.0

### App Center Auth

App Center Auth is [retired](https://aka.ms/MBaaS-retirement-blog-post) and has been removed from the SDK.

### App Center Data

App Center Data is [retired](https://aka.ms/MBaaS-retirement-blog-post) and has been removed from the SDK.

### App Center

* **[Fix]** Allow whitespace characters between secrets like in versions before `2.6.0`.

#### iOS

* **[Fix]** Optimization of release objects from memory during the execution of a large number of operations.
* **[Fix]** Disable module debugging for release mode in the SDK to fix dSYM warnings.
* **[Fix]** Fix SDK crash at application launch on iOS 12.0 (`CTTelephonyNetworkInfo.serviceSubscriberCellularProviders` issue).
* **[Fix]** The SDK was considering 201-299 status code as HTTP errors and is now fixed to accept all 2XX codes as successful.
* **[Improvement]** Replaced sqlite query concatenation with more secure bindings.

#### Android
* **[Fix]** Fix infinite recursion when handling encryption errors.

#### WPF / WinForms

* **[Fix]** Fix application crash when the `AppCenter` configuration file is corrupted.

### App Center Distribute

* **[Feature]** Add `UpdateTrack` property to be able to explicitly set either `Private` or `Public` update track. By default, a public distribution group is used. **Breaking change**: To allow users to access releases of private groups you now need to migrate your application to call `Distribute.UpdateTrack = UpdateTrack.Private` before the SDK start. Please read the documentation for more details.
* **[Behavior change]** The public distribution is simplified to provide only one public group. If you have existing public groups defined for your application your users will receive the latest version of all public groups.

#### iOS
* **[Fix]** Fix a crash when `SFAuthenticationSession` accesses the controller which is in the process of being released.
* **[Fix]** Fix sign-in when switching to third-party apps while activating updates.

#### Android
* **[Fix]** Avoid opening browser to check for sign-in information after receiving an SSL error while checking for app updates (which often happens when using a public WIFI).
* **[Fix]** When in-app update permissions become invalid and need to open browser again, updates are no longer postponed after sign-in (if user previously selected the action to postpone for a day).
* **[Fix]** Fix a possible deadlock when activity resumes during background operation for some `Distribute` public APIs like `Distribute.isEnabled()`.

#### UWP

* **[Feature]** Support ARM64 architecture.
* **[Breaking change]** The minimum supported Window 10 version is now `10.0.16299.0`.

#### WPF

* **[Fix]** Fix a deadlock when starting AppCenter that was preventing touch events from being fired.

#### WPF/WinForms

* **[Breaking change]** The minimum supported version of .NET Framework is now `4.6.1`.

#### UWP/WPF/WinForms

* **[Dependency changes]** Update `SQLitePCLRaw.bundle_green` dependency to version `2.0.2` and remove dependency from `sqlite-net-pcl`.

### App Center Crashes

#### iOS

* **[Improvement]** Add information logs when signals are removed/restored during initialization.
* **[Improvement]** Update PLCrashReporter to 1.4.0.
* **[Feature]** Add `Crashes.UseMonoRuntimeSignalMethods` boolean property to call before `AppCenter.Start`, if set to `false` it forces the [old signal behavior](https://www.mono-project.com/docs/advanced/signals/#incomplete-solution) even if the runtime Mono version is 4.8 or higher. The default value is `true`, which means using the [current signal behavior](https://www.mono-project.com/docs/advanced/signals/#complete-solution) if the Mono version is 4.8 or higher (and falling back to the old one on older Mono versions). This is introduced in case the current signal behavior causes unexpected segmentation fault crashes.

#### Android
* **[Fix]** Fix incorrect app version when an NDK crash is sent after updating the app.
* **[Behavior change]** Change the path to the minidump directory to use a subfolder in which the current contextual data (device information, etc.) is saved along with the .dmp file.
___

## Version 2.6.4

### App Center

#### WPF/WinForms

* **[Fix]** Use explicit dependencies for .NET Framework assemblies to avoid runtime errors in some applications.

#### UWP/WPF/WinForms

* **[Fix]** Fix sending remaining pending logs after sending 3 concurrent HTTP requests.
* **[Fix]** The SDK was considering 201-299 status code as HTTP errors and is now fixed to accept all 2XX codes as successful.

#### Android

* **[Fix]** Fix `MissingMethodException` of `String.Split()` with some build configurations (a bug introduced in version `2.5.0`).

#### iOS

* **[Fix]** Improve log messages for errors when it failed to read/write auth token history.

### App Center Crashes

#### Android

* **[Fix]** Validate error attachment size to avoid server error or out of memory issues (using the documented limit which is 7MB).

#### iOS

* **[Fix]** Fix sending crashes if an application is launched in background.
* **[Fix]** Validate error attachment size to avoid server error or out of memory issues (using the documented limit which is 7MB).
* **[Fix]** Fix an issue where crash might contain incorrect data if two consecutive crashes occurred in a previous version of the application.

### App Center Auth

#### iOS

* **[Fix]** Fix build warnings when adding App Center Auth framework in project.

### App Center Distribute

#### iOS

* **[Fix]** Fix missing alert dialogs in apps that use iOS 13's new UIScene API (multiple scenes are not yet supported).
* **[Fix]** Fix an issue where users would sometimes be prompted multiple times to sign in with App Center.

___

## Version 2.6.2

### App Center

#### WPF/WinForms

* **[Fix]** Fix an error on running same application twice and enabling App Center.

#### UWP/WPF/WinForms

* **[Fix]** Fix an issue where internal SDK exceptions would sometimes be "unobserved" and would cause undefined behavior.
* **[Fix]** The SDK now detects the SQLite database is corrupted and deletes it and creates a new one to start over.

### App Center Crashes

#### UWP/WPF/WinForms

* **[Fix]** Validate error attachment size to avoid server error or out of memory issues (using the documented limit which is 7MB).

#### UWP

* **[Fix]** Fix NuGet package dependency.

### AppCenterDistribute

#### iOS

* **[Fix]** Fix native link error when using Distribute module without Auth and building for real devices.

___

## Version 2.6.1

### App Center

#### iOS

* **[Fix]** Fix warnings in Xcode 11 when SDK is installed via CocoaPods.

#### Xamarin

* **[Fix]** Updated Android support packages versions to `28.0.0.3` for Auth and Push modules.

### App Center Crashes

* **[Feature]** Support sending attachments in handled errors.

### App Center Distribute

#### Android

* **[Fix]** Fix an in-app update caching issue, where the same version was installed constantly after the 1st successful update (or also if the download was canceled).

___

## Version 2.5.0

### App Center

#### Windows

* **[Fix]** Update `Newtonsoft.Json` dependency to version `12.0.2`.

#### .NET Core 3

* **[Fix]** Fix using stable versions of NuGet dependencies for .NET Core 3.0.

### App Center Crashes

#### UWP

* **[Feature]** App Center now supports crashes for sideloaded UWP applications.
* **[Feature]** APIs in the Crashes module are now implemented for UWP: handled errors, crash attachments, crash callbacks, getting crash information about last session, and enabling/disabling the module. Detecting low memory warning is not supported.

#### UWP/WPF/WinForms

* **[Feature]** Allow users to set userId that applies to crashes and errors.

#### Android

* **[Breaking change]** Remove insecure implementation of the raw `AndroidErrorDetails.Throwable` property (now always returns `null` and marked as obsolete), and provide `string StackTrace` property as an alternative on Xamarin.Android.

### App Center Push

#### UWP

* **[Feature]** Allow developers to push notifications to a specific userId.

### App Center Distribute

#### Android

* **[Fix]** Downloading in-app update APK file has been failing on Android 4.x since TLS 1.2 has been enforced early September. The file is now downloaded using HTTPS direct connection when running on Android 4 instead of relying on system's download manager.
* **[Fix]** Fix a crash and improve logging when downloading an update fails on Android 5+.
* **[Breaking change]** If your minSdkVersion is lower than 19, Android requires the WRITE_EXTERNAL_STORAGE permission to store new downloaded updates. Please refer to the updated documentation site for detailed instructions. This is related to the download fix.

### App Center Data

* **[Fix]** Reduced retries on Data-related operations to fail fast and avoid the perception of calls "hanging".

___

## Version 2.4.0-preview

### App Center

#### WPF/WinForms

* **[Fix]** Fix application version being reported for ClickOnce deployments.

### App Center Auth

#### iOS

* **[Fix]** Redirect URIs are now hidden in logs.
* **[Fix]** Fix interactive sign in on iOS 13. Temporary fix, will be revisited in the future.
* **[Feature]** Updated the Microsoft Authentication Library dependency to v0.7.0.

### App Center Analytics

#### iOS

* **[Fix]** Fix crash involving SDK's `ms_viewWillAppear` method.

### App Center Push

#### Android

* **[Breaking change]** Update Google Play Services' and Firebase's versions to v71 in Push module which forces applications to use Android 9.0 Mono frameworks in build options. This has no impact on minimum Android SDK version which remains API level 16.

### App Center Crashes

* **[Breaking change]** Remove insecure implementation of the raw `ErrorReport.Exception` property (now always returns `null` and marked as obsolete), and provide `string StackTrace` property as an alternative on Xamarin, UWP, WPF and WinForms.

#### WinForms

* **[Fix]** Don't prevent WinForms applications from crashing. If unhandled exceptions are handled by the application, they must now be reported using `Crashes.TrackError` to be displayed on AppCenter, see the [public documentation](https://docs.microsoft.com/en-us/appcenter/sdk/crashes/wpf-winforms) for more details about this change.

## Version 2.3.0-preview

This preview version adds support for .NET Core 3.0 WPF and WinForms applications for the Analytics and Crashes modules.

This preview version removes Crashes support for UWP. The App Center backend is not yet ready to process UWP crashes using the system introduced in this version. If your app relies on UWP crashes, do not update to this preview version.

### App Center

#### WPF/WinForms

* **[Fix]** Fix configuration file location to be in a user-specific directory.

### App Center Analytics

#### Windows

* **[Fix]** Fix reporting the incorrect device models when a placeholder was used in some cases.

#### WPF/WinForms

* **[Feature]** Add support for .NET Core 3.0 applications.
* **[Fix]** Optimize minimized window detection.

### App Center Crashes

#### Android and iOS

* **[Feature]** Catch "low memory warning" and provide the API to check if it has happened in last session: `Crashes.HasReceivedMemoryWarningInLastSession()`.

#### WPF/WinForms

* **[Feature]** Add support for .NET Core 3.0 applications.
* **[Fix]** Wait to finish processing files before deleting files when calling `SetEnabledAsync(false)` during processing.

### App Center Distribute

#### iOS

* **[Fix]** Obfuscate app secret value that appears as URI part in verbose logs for in-app updates.

### App Center Push

#### Android

* **[Fix]** Fix confusing information log about the availability of the Firebase SDK.
* **[Fix]** Fix sending the push installation log after delayed start.

### App Center Auth

#### iOS

* **[Feature]** App Center Auth logging now includes MSAL logs.

#### Android

* **[Feature]** App Center Auth logging now includes MSAL logs.
* **[Fix]** Redirect URIs are now hidden in logs.

___

## Version 2.2.1-preview

This preview version adds support for WPF and WinForms applications for the Analytics and Crashes modules.

This preview version removes Crashes support for UWP. The App Center backend is not yet ready to process UWP crashes using the system introduced in this version. If your app relies on UWP crashes, do not update to this preview version.

### App Center

* **[Breaking Change]** This version is no longer compatible with PCL. Migrating to .NET standard is now required for portable libraries using the AppCenter SDK.

#### Android

* **[Fix]** Remove unsecure UUID fallback for UUID generation failures that cannot occur in reality.

#### WPF/WinForms

* **[Feature]** APIs from the `AppCenter` class can now be consumed in WPF and WinForms applications (except `AppCenter.SetUserId`).

### App Center Analytics

#### UWP

* **[Fix]** Fix validation of `TrackEvent` that was sending the event without properties instead of removing the invalid ones.

#### WPF/WinForms

* **[Feature]** Add support for WPF and WinForms.

### App Center Crashes

#### WPF/WinForms

* **[Feature]** Add support for WPF and WinForms. User identification is not currently supported.

#### UWP

* **[Breaking Change]** This version introduces a breaking change where the SDK no longers register with Windows error reporting. UWP developers using the Crashes module must keep using the latest stable release (2.1.1).

#### iOS

* **[Fix]** Fix possible deadlock in `Crashes.TrackError`.

#### Android

* **[Fix]** The in-memory cache of error reports is now cleared when disabling Crashes.

### App Center Push

#### Xamarin

* **[Fix]** Updated Android support packages to 28.0.0.1 version in Push module.

### App Center Data

#### Xamarin

* **[Feature]** Add support for offline list of documents.
* **[Feature]** Change the default time-to-live (TTL) from 1 day to infinite (never expire).
* **[Feature]** Add `ReadOptions` parameter to the `list` API.
* **[Feature]** Deserialization errors are now exposed through the document `Error` property (and leaving `DeserializedValue` null) instead of throwing an exception.
* **[Feature]** Serialize `null` document values.

#### Android

* **[Fix]** Allow null for `ReadOptions` and `WriteOptions` parameters.

### App Center Distribute

#### iOS

* **[Fix]** Fix crash when an application was minimized while trying to reinstall after setup failure.

___

## Version 2.1.1

### App Center Distribute

#### iOS

* **[Fix]** Fix a crash (regression from version 2.1.0) when checking for in-app updates.

___

## Version 2.1.0

### App Center

#### iOS

* **[Fix]** Improve encryption security.

### App Center Crashes

#### iOS

* **[Fix]** Fix a crash when tracking an exception without a message.

### App Center Distribute

#### Android

* **[Feature]** Add `Distribute.SetEnabledForDebuggableBuild(bool)` method to allow in-app updates in debuggable builds.
* **[Fix]** Fix duplicate in-app update dialog when restarting (or switching) activity quickly after clicking download. Also fixes a crash when choosing "Ask me in a day" in the duplicate dialog.
* **[Fix]** Fix a crash that could occur when downloading the update with a customized dialog and then calling `Distribute.NotifyUserConfirmation(UpdateAction.Postpone)` right after calling `Distribute.NotifyUserConfirmation(UpdateAction.Update)`.

### App Center Auth

* **[Feature]** Expose the ID Token and Access Token (as raw JWT format) in the `UserInformation` object returned from the sign-in method.
* **[Breaking change]** The `UserInformation` class has been moved from the `Microsoft.AppCenter` namespace to `Microsoft.AppCenter.Auth` namespace.

#### Android

* **[Fix]** Fix missing proguard rules so that the app does not have to specify them.
* **[Fix]** Fix crash on silently refreshing token if initialization of MSAL fails.

#### iOS

* **[Fix]** Fix changing signing status may cause logs (e.g., events) to be delayed.
* **[Fix]** Validate custom URL scheme before starting Auth and log an error message when it is invalid.

### App Center Data

* **[Fix]** Fix an issue where invalid characters in the document ID are accepted at creation time but causing errors while trying to read or delete the document. The characters are `#`, `\`, `/`, `?`, and all whitespaces.

#### iOS

* **[Fix]** Fix document serialization/deserialization to handle non string types inside an object.

___

## Version 2.0.0

Version 2.0.0 of the App Center SDK includes two new modules: Auth and Data.

These new modules are only supported in Xamarin (Android and iOS).

This version has a **breaking change** for Xamarin.iOS, it only supports Xcode 10.0.0+ and Mono 5.12+.

### App Center Auth

App Center Auth is a cloud-based identity management service that enables you to authenticate users and manage their identities. You can also leverage user identities in other App Center services.

### App Center Data

The App Center Data service provides functionality enabling developers to persist app data in the cloud in both online and offline scenarios. This enables you to store and manage both user-specific data as well as data shared between users and across platforms.

### App Center Crashes

* **[Fix]** Fix intellisense for APIs.

#### Xamarin

* **[Feature]** After calling `Auth.SignInAsync()`, the next crashes are associated with an `accountId` corresponding to the signed in user. This is a different field than the `userId` set by `AppCenter.SetUserId(string)`. Calling `Auth.SignOut()` stops the `accountId` association for the next crashes.

##### iOS

* **[Fix]** Print an error and return immediately when calling `Crashes.NotifyUserConfirmation(UserConfirmation)` with confirmation handlers not implemented.

### App Center Distribute

* **[Fix]** Fix intellisense for APIs.

#### iOS

* **[Fix]** Starting the application with "Guided Access" enabled blocks the update flow since in-app update is not possible in this mode.

#### Android

* **[Fix]** Fix in-app updates not working on new Samsung devices.

### App Center Push

* **[Fix]** Fix intellisense for APIs.

#### Xamarin

* **[Feature]** After calling `Auth.SignInAsync()`, the push installation is associated to the signed in user with an `accountId` and can be pushed by using the `accountId` audience. This is a different field than the `userId` set by `AppCenter.SetUserId(string)`. The push installation is also updated on calling `Auth.SignOut()` to stop the association.
* **[Fix]** Fix updating push installation when setting or unsetting the user identifier by calling `AppCenter.setUserId`.

___

## Version 1.14.0

### AppCenter

#### iOS

* **[Fix]** Fix a crash in case decrypting a value failed.

#### Android

* **[Fix]** Fix network connection state tracking issue, which prevented sending data in some restricted networks.
* **[Fix]** Fix possible deadlock on changing network connection state.

### AppCenterPush

#### iOS

* **[Fix]** Fix crash on invoking an optional push callback when it isn't implemented in the push delegate.

### AppCenterDistribute

#### Android

* **[Fix]** Fix in-app updates not working on devices using Xiaomi MIUI from versions 10 and above.

___

## Version 1.13.2

### AppCenter

* **[Improvement]** Add missing XML documentation in the NuGet packages.

#### Android

* **[Fix]** The SDK normally disables storing and sending logs when SQLite is failing instead of crashing the application. New SQLite APIs were introduced in version 1.9.0 and the new API exceptions were not caught, this is now fixed.

#### iOS

* **[Fix]** Fix a possible deadlock if the SDK is started from a background thread.
* **[Fix]** Fix a crash if database query failed.

### AppCenterDistribute

#### Android

* **[Fix]** Fix exception if we receive deep link intent with setup failure before onStart.
* **[Fix]** Fix checking updates for applications installed on corporate-owned single-use devices.

#### iOS

* **[Fix]** Fix a race condition crash on upgrading the application to newer version.

### AppCenterCrashes

#### iOS

* **[Fix]** Fix a crash on iOS when triggering null reference exception and starting Crashes in background. The conditon might still occur very rarely if trigger a null reference exception in another thread during the short time where the [SDK configures native crash reporter](https://www.mono-project.com/docs/advanced/signals/). It is thus recommended to initialize AppCenter Crashes as early as possible (which is also recommended to capture early crashes).

___

## Version 1.13.0

### AppCenter

#### Android

* **[Feature]** AppCenter SDK now supports the User ID string, with a maximum of 256 characters, that applies to crashes, handled errors, and push logs. Settable via `AppCenter.SetUserId()`.

* **[Fix]** Fix TLS 1.2 configuration for some specific devices running API level <21. The bug did not affect all devices running older API levels, only some models/brands, and prevented any data from being sent.

#### iOS

* **[Feature]** AppCenter SDK now supports the User ID string, with a maximum of 256 characters, that applies to crashes, handled errors, and push logs. Settable via `AppCenter.SetUserId()`.
* **[Fix]** Fix issue where the SDK source could not be built in a directory that contains escaped characters (applies to all modules).

### AppCenterAnalytics

#### UWP

* **[Fix]** Extend the current session instead of starting a new session when sending events from the background.

#### Android

* **[Fix]** Extend the current session instead of starting a new session when sending events from the background. Sessions are also no longer started in background by sending an event or a log from another service such as push, as a consequence the push registration information will be missing from crash events information.

### AppCenterDistribute

#### Android

* **[Fix]** Fix issue with forcing Chrome to open links when other browsers are the default.
___

## Version 1.12.0

### AppCenter

#### UWP

* **[Fix]** Update vulnerable `Microsoft.NETCore.UniversalWindowsPlatform` dependency from version `5.2.2` to `5.2.6`.

#### Android

* **[Fix]** Do not delete old logs when trying to add a log larger than the maximum storage capacity.
* **[Fix]** Fix disabling logging of network state changes according to AppCenter.getLogLevel.
* **[Fix]** Fix logs duplication on unstable network.

#### iOS

* **[Fix]** Do not delete old logs when trying to add a log larger than the maximum storage capacity.
* **[Fix]** Fix reporting carrier information using new iOS 12 APIs when running on iOS 12+.
* **[Fix]** Fix a memory leak issue during executing SQL queries.

### AppCenterCrashes

#### UWP

* **[Fix]** Downgrade the platforms verification error to a warning.

#### Android

* **[Fix]** Fix a bug where crash data file could leak when the database is full.

### AppCenterPush

#### Android

* **[Fix]** Fix `PushNotificationReceived` event for pushes received in foreground after re-enabling the push service.

___

## Version 1.11.0

### AppCenter

#### iOS

* **[Fix]** Fix an issue where concurrent modification of custom properties was not thread safe.
* **[Fix]** Fix validating and discarding Not a Number (NaN) and infinite double values for custom properties.
* **[Fix]** Use standard SQL syntax to avoid affecting users with custom SQLite libraries.
* **[Fix]** Get database page size dynamically to support custom values.

### AppCenterCrashes

#### Android

* **[Fix]** Preventing stack overflow crash while reading a huge throwable file.

### AppCenterPush

#### iOS

* **[Fix]** Fix `PushNotificationReceived` callback not triggered on notification tapped or received in foreground when a `UNUserNotificationCenterDelegate` is set. If you have implemented this delegate please remove any call to the `Push.DidReceiveRemoteNotification` method as it's now handled by the new [User Notification Center Delegate Forwarder](https://docs.microsoft.com/en-us/appcenter/sdk/push/xamarin-ios).

___

## Version 1.10.0

### AppCenter

#### Android

* **[Security]** To enforce TLS 1.2 on all HTTPS connections the SDK makes, we are dropping support for API level 15 (which supports only TLS 1.0), the minimum SDK version thus becomes 16. Previous versions of the SDK were already using TLS 1.2 on API level 16+.
* **[Bug fix]** Fix validating and discarding `NaN` and infinite double values when calling `setCustomProperties`.

#### iOS

* **[Fix]** Add missing network request error logging.

#### UWP

* **[Fix]** Fix a crash when system or user locale cannot be read by falling back to using app locale.
* **[Fix]** Fix compatibility with SQLite 1.5.231.

### App Center Crashes

#### iOS

* **[Fix]** Fix the list of binary images in crash reports for arm64e-based devices.

### App Center Distribute

#### iOS

* **[Fix]** Fix translation of closing a dialog in Portuguese.

___

## Version 1.9.0

### App Center

#### iOS

* **[Fix]** Fix a potential deadlock that can freeze the application launch causing the iOS watchdog to kill the application.

### App Center Crashes

#### Android

* **[Fix]** Fix a bug where some initialize operations were executed twice.
* **[Fix]** Fix a bug where device information could be null when reading the error report client side.

#### iOS

* **[Fix]** The above deadlock was mostly impacting the Crashes module.

### App Center Distribute

#### Android

* **[Fix]** Fix a crash that could happen when starting the application.

### App Center Push

* **[Fix]** Fix a crash that could happen when using Push on devices behind a firewall or unstable network.

___

## Version 1.8.0

### App Center

#### UWP

* **[Fix]** Fix occasional crash when checking network connectivity.

### App Center Distribute

#### iOS

* **[Fix]** Fix a bug where browser would open randomly when in-app updates were already enabled.

### App Center Push

#### Android

The Firebase messaging SDK is now a dependency of the App Center Push SDK to be able to support Android P and also prevent features to break after April 2019 based on [this announcement](https://firebase.googleblog.com/2018/04/time-to-upgrade-from-gcm-to-fcm.html).

You need to follow [some migration steps](https://docs.microsoft.com/en-us/appcenter/sdk/push/migration/xamarin-android) after updating the SDK to actually use Firebase instead of the manual registration mechanism that we are providing. The non Firebase mechanism still works after updating the SDK but you will see a deprecation message, but this will not work on Android P devices until you migrate.

After updating the app to use Firebase, you will also no longer see duplicate notifications when uninstalling and reinstalling the app on the same device and user.
___

## Version 1.7.0

### AppCenter

#### Android

* **[Improvement]** Enable TLS 1.2 on API levels where it's supported but not enabled by default (API level 16-19, this became a default starting API level 20). Please note we still support Android API level 15 and it uses TLS 1.0.
* **[Improvement]** Gzip is used over HTTPS when request size is larger than 1.4KB.
* **[Fix]** Fix a crash when disabling a module at the same time logs are sent.
* **[Fix]** Fix pretty print JSON in Android P when verbose logging is enabled.

### AppCenterCrashes

#### UWP

* **[Fix #543]** Fix warning "The referenced component 'Microsoft.AppCenter.Crashes.dll' could not be found". You might need to clean solution and package cache after updating nuget to resolve the warning for good.

### AppCenterPush

#### UWP

* **[Fix]** Prevent application from crashing when push setup fails due to unexpected errors.

___

## Version 1.6.1

This version contains bug fixes.

### AppCenter

#### Android

* **[Fix]** Fix a crash when network state changes at same time as SDK initializing.
* **[Fix #664]** Fix crashes when trying to detect we run on instrumented test environment.
* **[Fix #649]** Fix a deadlock when setting wrapper SDK information or setting log url while other channel operations performed such as when Crashes is starting.

#### iOS

* **[Fix #670]** [Previous release](https://github.com/microsoft/appcenter-sdk-dotnet/releases/tag/1.6.0) was unintentionally requiring Mono 5.8 on iOS applications. This build issue is now fixed.

#### UWP

* **[Fix #613]** When marking an unhandled exception as handled, the SDK was shutting down and no further log could be sent. This is now fixed.

### AppCenterCrashes

#### Xamarin

* **[Fix]** Fix a crash when calling `Crashes.TrackError` exception parameter with null, now prints an error instead.
* **[Fix]** Fix a SDK crash while saving original crash if SDK cannot serialize the exception for client side inspection (with an exception that is not SerializableException).
* **[Fix]** When looking at `(await Crashes.GetLastSessionCrashReportAsync()).Exception` or when using the sending callbacks, the Exception object is now null instead of containing a serialization exception (on failure to get original exception object after restart). This is only for client side inspection, the crash stack trace is correctly reported to the server in all scenarios.

#### Android

* **[Fix]** Fix reporting crash when process name cannot be determined.

#### iOS

* **[Fix]** Fix an issue in breadcrumbs feature when events are being tracked on the main thread just before a crash.
* **[Fix]** Fix an issue with cached logs for breadcrumbs feature which are sometimes not sent during app start.

### AppCenterPush

#### Android

* **[Fix]** Fix notification text being truncated when large and now supports multi-line.

___

## Version 1.6.0

This version contains improvements and bug fixes.

### Android, iOS and UWP

#### Analytics

* **[Improvement]** Analytics now allows a maximum of 20 properties by event, each property key and value length can be up to 125 characters long.

### Android

#### Crashes

* **[Fix]** Fix capturing exceptions thrown directly from a .NET Thread.

#### Push

* **[Feature]** Configure default notification icon and color using meta-data.
* **[Fix]** Fixes the google.ttl field being considered custom data.
* **[Fix]** Fixes push notification not displayed if Google Play Services too old on the device (#630).
* **[Fix]** Don't crash the application when invalid notification color is pushed.

### iOS

#### Push

* **[Fix]** Fix parsing custom data for push to avoid crash in the application.

### UWP

#### Analytics

* **[Fix]** Fix session identifier when renewing session after background or after re-enabling SDK.
* **[Fix]** Avoid using tasks in background that can hang, use timers instead. Related to #517.
* **[Fix]** Fix storage exception catching so that they don't crash the app.
* **[Fix]** Fix some stability issues in the https sending logic.

___

## Version 1.5.0

This version contains new features.

### Android and iOS

#### AppCenterCrashes

* **[Feature #140]** Add support for handled exceptions with `Crashes.TrackError` API.

#### AppCenterDistribute

* **[Feature]** Add Session statistics for distribution group.
___

## Version 1.4.0

This version contains a new feature.

### Android and iOS

#### AppCenterDistribute

* **[Feature]** Use tester app to enable in-app updates if it's installed.
* **[Feature]** Add reporting of downloads for in-app update.
* **[Improvement]** Add distribution group to all logs that are sent.
___

## Version 1.3.0

This version has a **breaking change** as the SDK now requires iOS 9 or later. It also contains bug fixes and improvements.

### iOS

#### AppCenter

* **[Improvement]** Successful configuration of the SDK creates a success message in the console with log level INFO instead of ASSERT. Errors during configuration will still show up in the console with the log level ASSERT.

#### AppCenterCrashes

* **[Fix]** Fix an issue where crashes were not reported reliably in some cases when used in Xamarin apps or when apps would take a long time to launch.

### Android

#### AppCenter

* **[Fix]** Fix events association with crashes.
* **[Fix]** Fix network state detection.
* **[Fix]** Don't retry sending logs on HTTP error 429.
* **[Fix]** Some logs were not sent or discarded correctly on AppCenter enabled/disabled state changes.

#### AppCenterCrashes

* **[Improvement]** Increase attachment file size limit from 1.5MB to 7MB.

#### AppCenterPush

* **[Fix]** Fix a crash on Android 8.0 (exact version, this does not happen in 8.1) where having an adaptive icon (like launcher icon) would cause crash of the entire system U.I. on push. On Android 8.0 we replace the adaptive icon by a placeholder icon (1 black pixel) to avoid the crash, starting Android 8.1 the adaptive icon is displayed without fallback.
___

## Version 1.2.0

This version has a potentially **breaking change** (in push behavior) with bug fixes and improvements.

### UWP

#### AppCenter

* **[Fix]** The network loss detection code was missing some scenarios.
* **[Fix]** Disabling the SDK could send extra logs and could also discard logs supposed to be sent when re-enabled.

### iOS

#### AppCenter

* **[Fix]** Fix an issue that enables internal services even if App Center was disabled in previous sessions.
* **[Fix]** Fix an issue not to delete pending logs after maximum retries.

#### AppCenterCrashes

* **[Improvement]** Improve session tracking to get appropriate session information for crashes if an application also uses Analytics.

#### AppCenterPush

* **[Fix]** Fix "Missing Push Notification Entitlement" warning message after uploading an application to TestFlight and publishing to App Store.
* **[Improvement] (Breaking Change)** In previous versions, it was required to add code to `DidReceiveRemoteNotification` callback in your application delegate if you or 3rd party libraries already implemented this callback. This is no longer necessary.
  This is a **breaking change** for some use cases because it required modifications in your code. Not changing your implementation might cause push notifications to be received twice.
  * If you don't see any implementation of `DidReceiveRemoteNotification` callback in your application delegate, you don't need to do anything, there is no breaking change for you.
  * If you want to keep automatic forwarding disabled, you also don't need to do anything.
  * If your application delegate contains implementation of `DidReceiveRemoteNotification`, you need to remove the following code from your implementation of the callback. This is typically the case when you or your 3rd party libraries implement the callback.

    ```csharp
    public override void DidReceiveRemoteNotification(UIApplication application, NSDictionary userInfo, System.Action<UIBackgroundFetchResult> completionHandler)
    {
        var result = Push.DidReceiveRemoteNotification(userInfo);
        if (result)
        {
            completionHandler?.Invoke(UIBackgroundFetchResult.NewData);
        }
        else
        {
            completionHandler?.Invoke(UIBackgroundFetchResult.NoData);
        }
    }
    ```

___

## Version 1.1.0

### AppCenter

#### iOS

* **[Fix]** Fix a locale issue that doesn't properly report system locale if an application doesn't support current language.
* **[Improvement]** Change log level to make HTTP failures more visible, and add more logs.

#### UWP

* **[Fix #390]** The SDK is now compatible with sqlite-net-pcl 1.5.\* (currently in beta). It is still compatible with 1.3.\*. Note that it is still not compatible with versions in the 1.4.\* range due to a known issue.
* **[Fix]** Fix a locale issue that doesn't properly report system locale if an application doesn't support current language.
* **[Improvement]** HTTP warning and error logs now include more details: status code and full response body are now printed.

### AppCenterCrashes

#### Android

* **[Fix]** Fix a crash when sending an attachment larger than 1.4MB. The SDK is still unable to send large attachments (for Android) in this release but now it does not crash anymore. An error log is printed instead.
* **[Improvement]** Java exceptions caught from .NET runtime are now reported with .NET stack trace frames on the server. However the client side exception object returned by the SDK APIs will still be null and you have to look at `AndroidDetails` property to get the Java Throwable that caused this type of crash. (Java.Lang.Throwable is **not serializable** to a System.Exception object).

#### UWP

* **[Fix #544]** Remove message that crashes are not supported on UWP. Please note that none of the client side APIs besides `AppCenter.Start` are supported in UWP as crash reporting is provided by a system level component in Windows. Errors when registering the system level crash reporting are now also logged.

### AppCenterDistribute

#### Android and iOS

* **[Improvement]** Updated translations.
* **[Improvement]** Users with app versions that still use Mobile Center can directly upgrade to versions that use this version of App Center, without the need to reinstall.

### AppCenterPush

#### Android

* **[Improvement]** The Firebase SDK dependency is now optional. If Firebase SDK is not available at runtime, the push registers and generate notifications using only App Center SDK. The Firebase application and servers are still used whether the Firebase SDK is installed into the application or not.
  * The SDK is still compatible with Firebase packages. But if you don't use Firebase besides App Center, you can now remove these packages and refer to the [updated getting started instructions](https://docs.microsoft.com/en-us/appcenter/sdk/push/xamarin-android) to migrate the set up. Migrating the push set up in the application remains optional.

#### UWP

* **[Fix #518]** Fix a crash that could occur when starting Push.
___

## Version 1.0.1

This release fixes the NuGet packages that were released for [1.0.0](https://github.com/microsoft/appcenter-sdk-dotnet/releases/tag/1.0.0).

Please read the [1.0.0 release notes](https://github.com/microsoft/appcenter-sdk-dotnet/releases/tag/1.0.0) if you are not yet aware of this version.

Fixes from 1.0.1:

* Fix support for PCL that was broken in 1.0.0.
* Fix nuget licence acceptance.

___

## Version 1.0.0

### General Availability (GA) Announcement.

This version contains **breaking changes** due to the renaming from Mobile Center to App Center. In the unlikely event there was data on the device not sent prior to the update, that data will be discarded.

Please follow [the migration guide](https://docs.microsoft.com/en-us/appcenter/sdk/sdk-migration/xamarin) to update from an earlier version of Mobile Center SDK.

### AppCenter

#### iOS

* **[Fix]** Don't send startService log while SDK is disabled.

### AppCenterDistribute

#### iOS

* **[Fix]** Fix a bug where unrecoverable HTTP error wouldn't popup the reinstall app dialog after an app restart.
* **[Improvement]** Adding missing translations.
* **[Known bug]** Checking for last updates will fail if the app was updating from a Mobile Center app. A pop up will show next time the app is restarted to ask for reinstallation.

#### Android

* **[Fix]** The view release notes button was not correctly hidden when no release notes were available.
* **[Fix]** Added missing translations for failed to enable in-app update dialog title and buttons. The main message, however, is not localized yet as it's extracted from a REST API text response.
* **[Known issue]** When updating an application that uses Mobile Center SDK using the in-app update dialog to an application version that uses AppCenter SDK version, the browser will be re-opened and will fail. User will need to re-install the application from the App Center portal.

___

## Version 1.17.1

This release include 2 bug fixes.

### MobileCenterAnalytics

* **[Fix]** Prevents a possible crash on UWP startup #484

### MobileCenterPush

* **[Improvement]** Updates dependencies on Xamarin Firebase Push to avoid most package conflicts when updating Mobile Center Push on Android.
* **[Fix]** Fixes a crash when receiving a silent push in background with no message on iOS.

### Native SDK Updates

* Fixes from [iOS SDK version 0.14.1](https://github.com/Microsoft/mobile-center-sdk-ios/releases/tag/0.14.1).

___

## Version 1.17.0

This version contains bug fixes, a new API, and improvements.

### MobileCenter

* **[Improvement]** The NuGet packages now support .NET standard without adding extra project configuration, and the nugets remain compatible with PCL projects.
* **[Feature]** Added a `MobileCenter.SdkVersion` property to get the current version of Mobile Center SDK programmatically.

### MobileCenterPush

* **[Breaking change]** To support Android 8.0 applications that use `targetSdkVersion="26"` we updated the Firebase SDK dependency which forces applications to use Android 8.0 Mono frameworks.
    * You need to have Xamarin tools up to date, select Android 8.0 as a target framework and then make sure that in `package.config` the attribute for every package looks like this: `targetFramework="monoandroid80"` and update as necessary. It's highly recommended to close Studio and clean every obj/bin folder manually in case of any build error after the update.
    * If you get a conflict with `Xamarin.GooglePlayServices.Basement` package, you need to update this one to **prerelease** version `60.1142.0-beta1` (ore more recent) and retry updating the Mobile Center Push package.
* **[Fix]** Fixed: prior to this release, calling `Push.SetEnabledAsync(true)` during startup could prevent UWP push registration. Please note that any call to `SetEnabledAsync(true)` for any module is useless if you have not called it with `false` before, modules are enabled by default once included in the `Start` call.

### Native SDK updates

Embed changes from the underlying native SDK releases:

* https://github.com/Microsoft/mobile-center-sdk-android/releases/tag/0.13.0
* https://github.com/Microsoft/mobile-center-sdk-ios/releases/tag/0.14.0

___

## Version 0.16.0

This release includes bug fixes for iOS from the native SDK: https://github.com/Microsoft/mobile-center-sdk-ios/releases/tag/0.13.0.

Please note that this release does not yet provide the .NET equivalent of the sdkVersion method introduced by the iOS change.

___

## Version 0.15.2

This release includes bug fixes for iOS from the native SDK: https://github.com/Microsoft/mobile-center-sdk-ios/releases/tag/0.12.3.

This release thus fixes the Mobile Center build incompatibility introduced in version [0.15.1](https://github.com/Microsoft/mobile-center-sdk-dotnet/releases/tag/0.15.1).

___

## Version 0.15.1

This release includes bug fixes for iOS from the native SDK: https://github.com/Microsoft/mobile-center-sdk-ios/releases/tag/0.12.2

**Known issue** This release causes build error in Mobile Center or in environments where XCode version is lower than 9. As a consequence, this release was unlisted from nuget.org.

___

## Version 0.15.0

When you update to this release, there will be potential data loss if an application installed with previous versions of MobileCenter SDK on devices that has pending logs which are not sent to server yet at the time of the application is being updated.

* New feature: in app updates can now be received from public distribution groups.
* Fix a bug in UWP SDK where an `InvalidOperationException` could sometimes be thrown at launch time.
* This release also includes changes from underlying Android and iOS SDKs of the following versions:
  * Android
    * https://github.com/Microsoft/mobile-center-sdk-android/releases/tag/0.12.0
  * iOS
    * https://github.com/Microsoft/mobile-center-sdk-ios/releases/tag/0.12.1
    * https://github.com/Microsoft/mobile-center-sdk-ios/releases/tag/0.12.0

___

## Version 0.14.2

* Fix a bug in UWP where some crashes, especially those caused by `AggregateException`, would not be sent properly.
* Fix a bug in UWP where Analytics would always emit a warning on startup.
* Reword some logs that used to look like errors when starting Mobile Center in multiple places to appear less harmful. (Issue #396).
* Improve the reliability of device screen size retrieval in UWP (used in device properties sent with logs).
* Fix a bug where getting the screen size in UWP could, in some cases, cause a crash. (Issue #398).
* Change the behavior of Analytics events so that now, when event fields exceed their capacity, they are truncated instead of dropped altogether. Limits:
  * Event name maximum length: 256 characters.
  * Maximum number of event properties: 5.
  * Event property key maximum length: 64 characters.
  * Event property value maximum length: 64 characters.
* This release also includes changes from underlying Android and iOS SDKs of the following versions:
  * Android
    * https://github.com/Microsoft/mobile-center-sdk-android/releases/tag/0.11.2
  * iOS
    * https://github.com/Microsoft/mobile-center-sdk-ios/releases/tag/0.11.2
    * https://github.com/Microsoft/mobile-center-sdk-ios/releases/tag/0.11.1

___

## Version 0.14.0

### Async APIs and Android strict mode

This release focuses on fixing Android strict mode issues (including Android 8 ones).

Since strict mode checks if you spend time reading storage on U.I. thread we had to make the following APIs asynchronous and is thus a breaking change on PCL and all targets:

* `{AnyClass}.Enabled` is now split into `GetEnabledAsync()` and `SetEnabledAsync(bool)`
* `MobileCenter.InstallId` is now `MobileCenter.GetInstallIdAsync()`
* `Crashes.HasCrashedInLastSession` is now `Crashes.HasCrashedInLastSessionAsync()`

### Other changes

#### Android

* The Android crash reporting is now compatible with debugger attached (you need to continue execution after exception), Hockey App for Xamarin (only if initialized like getting started suggests) and `XA_BROKEN_EXCEPTION_TRANSITIONS=true`. This change is for **Android only**.
* This release also includes changes from underlying Android SDK of the following versions:
  * https://github.com/Microsoft/mobile-center-sdk-android/releases/tag/0.11.0
  * https://github.com/Microsoft/mobile-center-sdk-android/releases/tag/0.11.1

#### iOS

* Fix null argument exceptions when passing null arguments to most APIs, an error is logged instead now.
* This release also includes changes from underlying iOS SDK:
  * https://github.com/Microsoft/mobile-center-sdk-ios/releases/tag/0.11.0
* Xamarin SDK calls `MSCrashes.disableMachExceptionHandler()` automatically as it's not suitable in Xamarin environment.

#### UWP

* Fix various race conditions.
* Fix screen size reporting.
* Fix a bug where U.I. could be blocked for a long time when initializing push.
* Fix null reference exception when calling `SetCustomProperties` before `Start`, now logs an error.

___

## Version 0.13.1

Roll back version [0.13.0](https://github.com/Microsoft/mobile-center-sdk-dotnet/releases/tag/0.13.0) .NET standard change for portable libraries due to reported issues with it.

Also, version 0.13.0 was adding unnecessary packages to Android and iOS projects, and they can now be safely uninstalled. You will find a list of these unnecessary packages in the [packages.config](https://github.com/Microsoft/mobile-center-sdk-dotnet/releases/download/0.13.1/packages.config) file attached to this release.

If your portable project is using .NET standard, you can still use our nugets by adding this to your **project.json** file:

```
  "frameworks": {
    "netstandard1.{DotNETStandardVersion}": {
        "imports": "portable-net45+win8+wpa81"
    }
}
```

After the dependencies section.

Example:

```
{
  "dependencies": {
    "Microsoft.Azure.Mobile.Analytics": "0.13.1",
    "Microsoft.Azure.Mobile.Crashes": "0.13.1",
    "Microsoft.Azure.Mobile.Distribute": "0.13.1",
    "Microsoft.Azure.Mobile.Push": "0.13.1",
    "NETStandard.Library": "1.6.1"
  },
  "frameworks": {
    "netstandard1.0": {
        "imports": "portable-net45+win8+wpa81"
    }
  }
}
```

___

## Version 0.13.0

* Add `MobileCenter.SetCustomProperties` method to enable audience segmentation with push notifications.
* Fix a bug in UWP where logs would be mishandled on a network outage.
* Move initialization of `HttpClient` class to a background thread in UWP.
* Fix bug in UWP SDK where starting `MobileCenter` from another place than `OnLaunched` sometimes crashed. Also removed the error log, now you can init the SDK in constructor too if you prefer.
* Fix various race conditions in UWP.
* Fix a bug where 2 sessions could be reported at once when resuming from background (UWP and Android).
* Add a new Android specific method `Push.CheckLaunchedFromNotification` to use in `OnNewIntent` if `launchMode` of the activity is not standard to fix push listener when clicking on background push and recycling the activity.
* Switch from PCL to .NET Standard for the portable projects.
* This release also includes changes from underlying Android and iOS SDKs of the following versions:
  * Android
    * https://github.com/Microsoft/mobile-center-sdk-android/releases/tag/0.10.0
  * iOS
    * https://github.com/Microsoft/mobile-center-sdk-ios/releases/tag/0.10.1
    * https://github.com/Microsoft/mobile-center-sdk-ios/releases/tag/0.10.0

___

## Version 0.12.0

* Add capability to attach data to crash reports (via the `Crashes.GetErrorAttachments` callback) on Xamarin.
* Fix a crash on old Xamarin.Android versions where mono version could not be read (`System.IndexOutOfRangeException` when calling `Start`).
* Fix push event on UWP.
* Fix `Push.Enabled` property behavior on UWP.
* This release also includes changes from underlying Android and iOS SDKs of the following versions:
  * Android
    * https://github.com/Microsoft/mobile-center-sdk-android/releases/tag/0.9.0
  * iOS
    * https://github.com/Microsoft/mobile-center-sdk-ios/releases/tag/0.9.0

___

## Version 0.11.1

* Add Push service to Xamarin.Android and Xamarin.iOS to enable sending push notifications to your apps from the Mobile Center portal.
* This release also includes changes from underlying Android and iOS SDKs of the following versions:
  * Android
    * https://github.com/Microsoft/mobile-center-sdk-android/releases/tag/0.8.0
    * https://github.com/Microsoft/mobile-center-sdk-android/releases/tag/0.8.1
  * iOS
    * https://github.com/Microsoft/mobile-center-sdk-ios/releases/tag/0.8.0
    * https://github.com/Microsoft/mobile-center-sdk-ios/releases/tag/0.8.1

___

## Version 0.10.0

* Add Push service to UWP to enable sending push notifications to your apps from the Mobile Center portal.

___

## Version 0.9.2

* Fix `ReleaseAvailable` callback in iOS to be able to customize the update dialog on iOS too.
* Fix showing default update dialog after resetting `ReleaseAvailable` callback to `null`.

___

## Version 0.9.1

This version contains bug fixes, improvements and new features.

### MobileCenter

* Add method to manually set the country code in UWP apps: `MobileCenter.SetCountryCode(string)`.
* Fix a bug where installing the Mobile Center NuGet packages can cause Mobile Center types not to appear in Intellisense.
* Use another sqlite package dependency in UWP.
* Add xamarin runtime version in logs sent to backend.

### Analytics

Events have some validation and you will see the following in logs:

* An error if the event name is null, empty or longer than 256 characters (event is not sent in that case).
* A warning for invalid event properties (the event is sent but without invalid properties):
  * More than 5 properties per event (in that case we send only 5 of them and log warnings).
  * Property key null, empty or longer than 64 characters.
  * Property value null or longer than 64 characters.

### Crashes

* Improve reporting and rendering of some Java `ClassNotFoundException` caught from .NET side.

### Distribute

* New distribute callback to provide an ability of in-app update customization (on Android only for now).
* New default update dialog with release notes view.

### Android

Include changes from https://github.com/Microsoft/mobile-center-sdk-android/releases/0.7.0

### iOS

Include changes from https://github.com/Microsoft/mobile-center-sdk-ios/releases/0.7.0

___

## Version 0.8.1

This release introduces the following features:

* Distribute module for Xamarin.iOS and Xamarin.Android.
* Analytics module support for UWP platform.

Those 2 features works also when using PCL and Xamarin Forms.

This release also includes changes from underlying Android and iOS SDKs of the following versions:

* Android
    * https://github.com/Microsoft/mobile-center-sdk-android/releases/tag/0.6.0
    * https://github.com/Microsoft/mobile-center-sdk-android/releases/tag/0.6.1
* iOS
    * https://github.com/Microsoft/mobile-center-sdk-ios/releases/tag/0.6.0
    * https://github.com/Microsoft/mobile-center-sdk-ios/releases/tag/0.6.1

___

## Version 0.7.0

- **[Feature]** Can now initialize the SDK with multiple app secrets for different platforms (Android vs iOS) in the same `Start` call. No need to split the initialization between `Start` and `Configure` anymore. Just use `MobileCenter.Start("android={androidAppSecret};ios={iosAppSecret}", typeof(Analytics), typeof(Crashes));` for example.
- **[Bug fix]** Fix a crash happening on iOS devices before iOS 10 when reading `MobileCenter.InstallId` property.
- **[Misc]** Renamed `SetServerUrl` to `SetLogUrl`.
- **[iOS]** Include underlying iOS SDK changes from the following releases:
  * https://github.com/Microsoft/mobile-center-sdk-ios/releases/tag/0.5.1
  * https://github.com/Microsoft/mobile-center-sdk-ios/releases/tag/0.5.0
  * https://github.com/Microsoft/mobile-center-sdk-ios/releases/tag/0.4.2
  * https://github.com/Microsoft/mobile-center-sdk-ios/releases/tag/0.4.1
  * https://github.com/Microsoft/mobile-center-sdk-ios/releases/tag/0.4.0

___

## Version 0.6.0

**[Breaking changes]**
- Remove Crashes APIs related to attachments as it's not supported by backend yet.
- `Crashes.LastSessionCrashReport` property becomes `Crashes.GetLastSessionCrashReportAsync()` async method.

[Bug fixes]
- Include underlying iOS SDK changes from the following releases:
  - https://github.com/Microsoft/mobile-center-sdk-ios/releases/tag/0.3.7
  - https://github.com/Microsoft/mobile-center-sdk-ios/releases/tag/0.3.6
  - https://github.com/Microsoft/mobile-center-sdk-ios/releases/tag/0.3.5
- Include underlying Android SDK changes from the following releases:
  - https://github.com/Microsoft/mobile-center-sdk-android/releases/tag/0.5.0
  - https://github.com/Microsoft/mobile-center-sdk-android/releases/tag/0.4.0

___

## Version 0.5.0

- Add `MobileCenter.IsConfigured` boolean property to check for SDK already configured.
- Fix issue where sdk could cause ios apps to crash while trying to handle SIGFPE signal.
- Fix a crash when starting analytics when using "Link All" in iOS.
- Fix a crash when calling `MobileCenter.InstallId` before `MobileCenter.Configure` in Android, now returns `null` like in the underlying SDK in that case.
- Include underlying [iOS SDK v0.3.4](https://github.com/Microsoft/mobile-center-sdk-ios/releases/tag/0.3.4).
- Include underlying [Android SDK v0.3.3](https://github.com/Microsoft/mobile-center-sdk-android/releases/tag/0.3.3).

___

## Version 0.4.1

- Fix crash that would occur when disabling Crashes service in iOS.
- Fix crash when trying to include a null ErrorAttachment in an ErrorReport.

___

## Version 0.4.0

- Log a debug message instead of crashing in UWP projects.
- Add raw stack trace information for backend processing.
- Include underlying [iOS SDK v0.3.3](https://github.com/Microsoft/mobile-center-sdk-ios/releases/tag/0.3.3).
- Include underlying [Android SDK v0.3.2](https://github.com/Microsoft/mobile-center-sdk-android/releases/tag/0.3.2).

___

## Version 0.3.0

- Fix linker issues in iOS, you can also remove safely the `MobileCenterFrameworks` folder from iOS projects.
- Fix issue where sdk could cause ios apps to crash while trying to handle signals.
- Fix a crash when starting MobileCenter on Android when "link all assemblies" is used.
- Add advanced crash features that were already available since version 0.2.0 of Android and iOS SDKs:
  - Last session crash report.
  - Crash callbacks.

___

## Version 0.2.1

Rename Android bindings so that they don't get used by mistake instead of the PCL.

___

## Version 0.2.0

- Rename `Initialize` to `Configure`.
- Embed Android and iOS SDKs version 0.3.0.

___

## Version 0.1.0

- First release of Xamarin SDK.
- Using version 0.2.0 of underlying Android and iOS SDKs.
- Last session error report details and crash callbacks are not yet available.<|MERGE_RESOLUTION|>--- conflicted
+++ resolved
@@ -1,22 +1,19 @@
 # App Center SDK for .NET Change Log
 
-<<<<<<< HEAD
 ## Version 3.1.0 (Under development)
+
+### App Center
+
+#### iOS
+
+* **[Fix]** Fix reference to `Security` framework which can be missing in release builds with Xamarin.iOS 13.10 or newer.
 
 ### App Center Distribute
 
 * **[Feature]** Add a `DisableAutomaticCheckForUpdate` API that needs to be called before SDK start in order to turn off automatic check for update. 
 * **[Feature]** Add a `CheckForUpdate` API to manually check for update.
-=======
-## Version 3.0.1 (Under development)
-
-### App Center
-
-#### iOS
-
-* **[Fix]** Fix reference to `Security` framework which can be missing in release builds with Xamarin.iOS 13.10 or newer.
-___
->>>>>>> 239c184a
+
+___
 
 ## Version 3.0.0
 
