﻿using Android.App;
using Android.OS;
using Android.Widget;
using Microsoft.Azure.Mobile.Analytics;
using Microsoft.Azure.Mobile;
using Microsoft.Azure.Mobile.Crashes;
using System.Collections.Generic;
using System.Threading;

namespace Contoso.Android.Puppet
{
    [Activity(Label = "SXPuppet", MainLauncher = true, Icon = "@drawable/icon")]
    public class MainActivity : Activity
    {
        private const string LogTag = "MobileCenterXamarinPuppet";

        protected override void OnCreate(Bundle savedInstanceState)
        {
            base.OnCreate(savedInstanceState);

            // Set our view from the "main" layout resource
            SetContentView(Resource.Layout.Main);

            // Get our button from the layout resource,
            // and attach an event to it
            var button = FindViewById<Button>(Resource.Id.MyButton);
            button.Click += delegate
            {
                // Crash
                button.Text = button.Text.Substring(42);
            };

            // Mobile Center integration
            MobileCenterLog.Assert(LogTag, "MobileCenter.LogLevel=" + MobileCenter.LogLevel);
            MobileCenter.LogLevel = LogLevel.Verbose;
            MobileCenterLog.Info(LogTag, "MobileCenter.LogLevel=" + MobileCenter.LogLevel);
            MobileCenter.SetLogUrl("https://in-integration.dev.avalanch.es");
<<<<<<< HEAD
            MobileCenter.Start("7f222d3c-0f5e-421b-93e7-f862c462e07e", typeof(Analytics), typeof(Crashes));
=======
            MobileCenter.Start("bff0949b-7970-439d-9745-92cdc59b10fe", typeof(Analytics), typeof(Crashes));
>>>>>>> cbd1277d
            Analytics.TrackEvent("myEvent", new Dictionary<string, string> { { "someKey", "someValue" } });
            MobileCenterLog.Info(LogTag, "MobileCenter.InstallId=" + MobileCenter.InstallId);
            MobileCenterLog.Info(LogTag, "MobileCenter.HasCrashedInLastSession=" + Crashes.HasCrashedInLastSession);
            Crashes.GetLastSessionCrashReportAsync().ContinueWith(report =>
            {
                MobileCenterLog.Info(LogTag, "MobileCenter.LastSessionCrashReport=" + report.Result?.AndroidDetails?.Throwable);
            });
        }

        protected override void OnDestroy()
        {
            // This will crash with super not called exception, pure java exception that we want to test
        }
    }
}<|MERGE_RESOLUTION|>--- conflicted
+++ resolved
@@ -35,11 +35,7 @@
             MobileCenter.LogLevel = LogLevel.Verbose;
             MobileCenterLog.Info(LogTag, "MobileCenter.LogLevel=" + MobileCenter.LogLevel);
             MobileCenter.SetLogUrl("https://in-integration.dev.avalanch.es");
-<<<<<<< HEAD
-            MobileCenter.Start("7f222d3c-0f5e-421b-93e7-f862c462e07e", typeof(Analytics), typeof(Crashes));
-=======
             MobileCenter.Start("bff0949b-7970-439d-9745-92cdc59b10fe", typeof(Analytics), typeof(Crashes));
->>>>>>> cbd1277d
             Analytics.TrackEvent("myEvent", new Dictionary<string, string> { { "someKey", "someValue" } });
             MobileCenterLog.Info(LogTag, "MobileCenter.InstallId=" + MobileCenter.InstallId);
             MobileCenterLog.Info(LogTag, "MobileCenter.HasCrashedInLastSession=" + Crashes.HasCrashedInLastSession);
