--- conflicted
+++ resolved
@@ -1,17 +1,14 @@
 // Copyright (c) Microsoft Corporation. All rights reserved.
 // Licensed under the MIT License.
 
-<<<<<<< HEAD
+using System;
+using System.Globalization;
+using System.Windows;
 using System.Collections.Generic;
 using System.IO;
 using System.Web;
 using System.Windows;
 using Contoso.WPF.Demo.Properties;
-=======
-using System;
-using System.Globalization;
-using System.Windows;
->>>>>>> 14007256
 using Microsoft.AppCenter;
 using Microsoft.AppCenter.Analytics;
 using Microsoft.AppCenter.Crashes;
@@ -26,7 +23,14 @@
         protected override void OnStartup(StartupEventArgs e)
         {
             AppCenter.LogLevel = LogLevel.Verbose;
-<<<<<<< HEAD
+
+            // User callbacks.
+            Crashes.ShouldAwaitUserConfirmation = ConfirmationHandler;
+            Crashes.ShouldProcessErrorReport = (report) =>
+            {
+                Log($"Determining whether to process error report with an ID: {report.Id}");
+                return true;
+            };
             Crashes.GetErrorAttachments = report =>
             {
                 var attachments = new List<ErrorAttachmentLog>();
@@ -56,15 +60,6 @@
 
                 return attachments;
             };
-=======
-
-            // User callbacks.
-            Crashes.ShouldAwaitUserConfirmation = ConfirmationHandler;
-            Crashes.ShouldProcessErrorReport = (report) =>
-            {
-                Log($"Determining whether to process error report with an ID: {report.Id}");
-                return true;
-            };
 
             // Event handlers.
             Crashes.SendingErrorReport += (_, args) => Log($"Sending error report for an error ID: {args.Report.Id}");
@@ -72,7 +67,6 @@
             Crashes.FailedToSendErrorReport += (_, args) => Log($"Failed to send error report for an error ID: {args.Report.Id}");
 
             // Start AppCenter.
->>>>>>> 14007256
             AppCenter.Start("f4e2a83d-3052-4884-8176-8b2c50277d16", typeof(Analytics), typeof(Crashes));
             Crashes.HasCrashedInLastSessionAsync().ContinueWith(hasCrashed =>
             {
