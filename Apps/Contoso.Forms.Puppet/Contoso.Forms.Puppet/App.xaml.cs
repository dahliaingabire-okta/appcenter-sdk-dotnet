// Copyright (c) Microsoft Corporation. All rights reserved.
// Licensed under the MIT License.

using Microsoft.AppCenter;
using Microsoft.AppCenter.Analytics;
using Microsoft.AppCenter.Crashes;
using Microsoft.AppCenter.Distribute;
using System;
using System.Collections.Generic;
using System.Threading.Tasks;
using Xamarin.Forms;
using XamarinDevice = Xamarin.Forms.Device;

namespace Contoso.Forms.Puppet
{
    public interface IClearCrashClick
    {
        void ClearCrashButton();
    }

    public partial class App
    {
        public const string LogTag = "AppCenterXamarinPuppet";

        static readonly IReadOnlyDictionary<string, string> AppSecrets = new Dictionary<string, string>
        {
            { XamarinDevice.UWP, "a678b499-1912-4a94-9d97-25b569284d3a" },
            { XamarinDevice.Android, "bff0949b-7970-439d-9745-92cdc59b10fe" },
            { XamarinDevice.iOS, "b889c4f2-9ac2-4e2e-ae16-dae54f2c5899" }
        };

        // OneCollector secrets
        static readonly IReadOnlyDictionary<string, string> OneCollectorTokens = new Dictionary<string, string>
        {
            { XamarinDevice.Android, "7be01f52a17a455ca07566a4e978d961-de99cbfd-41a4-463a-9c23-92cabd834b0d-6966" },
            { XamarinDevice.iOS, "1ad92bec07bb4cbf8d98f37c345f1982-c261ed35-7a36-429f-9f5f-6162117fbb72-7166" }
        };

        public App()
        {
            InitializeComponent();
            MainPage = new NavigationPage(new MainPuppetPage());
        }

        protected override void OnStart()
        {
            if (!AppCenter.Configured)
            {
                AppCenterLog.Assert(LogTag, "AppCenter.LogLevel=" + AppCenter.LogLevel);
                AppCenter.LogLevel = LogLevel.Verbose;
                AppCenterLog.Info(LogTag, "AppCenter.LogLevel=" + AppCenter.LogLevel);
                AppCenterLog.Info(LogTag, "AppCenter.Configured=" + AppCenter.Configured);

                // Set callbacks
                Crashes.ShouldProcessErrorReport = ShouldProcess;
                Crashes.ShouldAwaitUserConfirmation = ConfirmationHandler;
                Crashes.GetErrorAttachments = GetErrorAttachmentsCallback;
                Distribute.ReleaseAvailable = OnReleaseAvailable;
<<<<<<< HEAD
                Distribute.WillExitApp = OnWillExitApp;
=======
                Distribute.NoReleaseAvailable = OnNoReleaseAvailable;
>>>>>>> 72af66db

                // Event handlers
                Crashes.SendingErrorReport += SendingErrorReportHandler;
                Crashes.SentErrorReport += SentErrorReportHandler;
                Crashes.FailedToSendErrorReport += FailedToSendErrorReportHandler;

                AppCenterLog.Assert(LogTag, "AppCenter.Configured=" + AppCenter.Configured);

                if (!StartType.OneCollector.Equals(StartTypeUtils.GetPersistedStartType()))
                {
                    AppCenter.SetLogUrl("https://in-integration.dev.avalanch.es");
                }

                Distribute.SetInstallUrl("https://install.portal-server-core-integration.dev.avalanch.es");
                Distribute.SetApiUrl("https://api-gateway-core-integration.dev.avalanch.es/v0.1");
                var updateTrack = TrackUpdateUtils.GetPersistedUpdateTrack();
                if (updateTrack != null)
                {
                    Distribute.UpdateTrack = updateTrack.Value;
                }
                if (Current.Properties.TryGetValue(Constants.AutomaticUpdateCheckKey, out object persistedObject) && !(bool)persistedObject)
                {
                    Distribute.DisableAutomaticCheckForUpdate();
                }
                if (Current.Properties.ContainsKey(Constants.StorageMaxSize) && Current.Properties[Constants.StorageMaxSize] is long size)
                {
                    AppCenter.SetMaxStorageSizeAsync(size);
                }
                AppCenter.Start(GetTokensString(), typeof(Analytics), typeof(Crashes), typeof(Distribute));
                if (Current.Properties.ContainsKey(Constants.UserId) && Current.Properties[Constants.UserId] is string id)
                {
                    AppCenter.SetUserId(id);
                }
                AppCenter.IsEnabledAsync().ContinueWith(enabled =>
                {
                    AppCenterLog.Info(LogTag, "AppCenter.Enabled=" + enabled.Result);
                });
                AppCenter.GetInstallIdAsync().ContinueWith(installId =>
                {
                    AppCenterLog.Info(LogTag, "AppCenter.InstallId=" + installId.Result);
                });
                AppCenterLog.Info(LogTag, "AppCenter.SdkVersion=" + AppCenter.SdkVersion);
                Crashes.HasCrashedInLastSessionAsync().ContinueWith(hasCrashed =>
                {
                    AppCenterLog.Info(LogTag, "Crashes.HasCrashedInLastSession=" + hasCrashed.Result);
                });
                Crashes.GetLastSessionCrashReportAsync().ContinueWith(task =>
                {
                    AppCenterLog.Info(LogTag, "Crashes.LastSessionCrashReport.StackTrace=" + task.Result?.StackTrace);
                });
            }
        }

        private string GetOneCollectorTokenString()
        {
            return $"androidTarget={OneCollectorTokens[XamarinDevice.Android]};iosTarget={OneCollectorTokens[XamarinDevice.iOS]}";
        }

        private string GetAppCenterTokenString()
        {
            return $"uwp={AppSecrets[XamarinDevice.UWP]};android={AppSecrets[XamarinDevice.Android]};ios={AppSecrets[XamarinDevice.iOS]}";
        }

        private string GetTokensString()
        {
            var persistedStartType = StartTypeUtils.GetPersistedStartType();
            switch (persistedStartType)
            {
                case StartType.OneCollector:
                    return GetOneCollectorTokenString();
                case StartType.Both:
                    return $"{GetAppCenterTokenString()};{GetOneCollectorTokenString()}";
                default:
                    return GetAppCenterTokenString();
            }
        }

        static void SendingErrorReportHandler(object sender, SendingErrorReportEventArgs e)
        {
            AppCenterLog.Info(LogTag, "Sending error report");
        }

        static void SentErrorReportHandler(object sender, SentErrorReportEventArgs e)
        {
            AppCenterLog.Info(LogTag, "Sent error report");
        }

        static void FailedToSendErrorReportHandler(object sender, FailedToSendErrorReportEventArgs e)
        {
            AppCenterLog.Info(LogTag, "Failed to send error report");
        }

        bool ShouldProcess(ErrorReport report)
        {
            AppCenterLog.Info(LogTag, "Determining whether to process error report");
            return true;
        }

        bool ConfirmationHandler()
        {
            XamarinDevice.BeginInvokeOnMainThread(() =>
            {
                Current.MainPage.DisplayActionSheet("Crash detected. Send anonymous crash report?", null, null, "Send", "Always Send", "Don't Send").ContinueWith((arg) =>
                {
                    var answer = arg.Result;
                    UserConfirmation userConfirmationSelection;
                    if (answer == "Send")
                    {
                        userConfirmationSelection = UserConfirmation.Send;
                    }
                    else if (answer == "Always Send")
                    {
                        userConfirmationSelection = UserConfirmation.AlwaysSend;
                    }
                    else
                    {
                        userConfirmationSelection = UserConfirmation.DontSend;
                    }
                    AppCenterLog.Debug(LogTag, "User selected confirmation option: \"" + answer + "\"");
                    Crashes.NotifyUserConfirmation(userConfirmationSelection);
                });
            });

            return true;
        }

        static IEnumerable<ErrorAttachmentLog> GetErrorAttachmentsCallback(ErrorReport report)
        {
            return GetErrorAttachments();
        }

        public static IEnumerable<ErrorAttachmentLog> GetErrorAttachments()
        {
            var attachments = new List<ErrorAttachmentLog>();
            if (Current.Properties.TryGetValue(CrashesContentPage.TextAttachmentKey, out var textAttachment) &&
                textAttachment is string text)
            {
                var attachment = ErrorAttachmentLog.AttachmentWithText(text, "hello.txt");
                attachments.Add(attachment);
            }
            if (Current.Properties.TryGetValue(CrashesContentPage.FileAttachmentKey, out var fileAttachment) &&
                fileAttachment is string file)
            {
                var filePicker = DependencyService.Get<IFilePicker>();
                if (filePicker != null)
                {
                    try
                    {
                        var result = filePicker.ReadFile(file);
                        if (result != null)
                        {
                            var attachment = ErrorAttachmentLog.AttachmentWithBinary(result.Item1, result.Item2, result.Item3);
                            attachments.Add(attachment);
                        }
                    }
                    catch (Exception e)
                    {
                        AppCenterLog.Warn(LogTag, "Couldn't read file attachment", e);
                        Current.Properties.Remove(CrashesContentPage.FileAttachmentKey);
                    }
                }
            }
            return attachments;
        }

        void OnNoReleaseAvailable()
        {
            AppCenterLog.Info(LogTag, "No release available callback invoked.");
        }

        bool OnReleaseAvailable(ReleaseDetails releaseDetails)
        {
            AppCenterLog.Info(LogTag, "OnReleaseAvailable id=" + releaseDetails.Id
                                            + " version=" + releaseDetails.Version
                                            + " releaseNotesUrl=" + releaseDetails.ReleaseNotesUrl);
            var custom = releaseDetails.ReleaseNotes?.ToLowerInvariant().Contains("custom") ?? false;
            if (custom)
            {
                var title = "Version " + releaseDetails.ShortVersion + " available!";
                Task answer;
                if (releaseDetails.MandatoryUpdate)
                {
                    answer = Current.MainPage.DisplayAlert(title, releaseDetails.ReleaseNotes, "Update now!");
                }
                else
                {
                    answer = Current.MainPage.DisplayAlert(title, releaseDetails.ReleaseNotes, "Update now!", "Maybe tomorrow...");
                }
                answer.ContinueWith((task) =>
                {
                    if (releaseDetails.MandatoryUpdate || ((Task<bool>)task).Result)
                    {
                        Distribute.NotifyUpdateAction(UpdateAction.Update);
                    }
                    else
                    {
                        Distribute.NotifyUpdateAction(UpdateAction.Postpone);
                    }
                });
            }
            return custom;
        }

        void OnWillExitApp()
        {
            AppCenterLog.Info(LogTag, "App will close callback invoked.");
        }
    }
}<|MERGE_RESOLUTION|>--- conflicted
+++ resolved
@@ -56,11 +56,8 @@
                 Crashes.ShouldAwaitUserConfirmation = ConfirmationHandler;
                 Crashes.GetErrorAttachments = GetErrorAttachmentsCallback;
                 Distribute.ReleaseAvailable = OnReleaseAvailable;
-<<<<<<< HEAD
                 Distribute.WillExitApp = OnWillExitApp;
-=======
                 Distribute.NoReleaseAvailable = OnNoReleaseAvailable;
->>>>>>> 72af66db
 
                 // Event handlers
                 Crashes.SendingErrorReport += SendingErrorReportHandler;
