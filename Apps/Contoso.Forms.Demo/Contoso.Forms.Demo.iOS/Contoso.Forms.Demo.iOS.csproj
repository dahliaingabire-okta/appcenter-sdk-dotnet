<?xml version="1.0" encoding="utf-8"?>
<Project DefaultTargets="Build" ToolsVersion="4.0" xmlns="http://schemas.microsoft.com/developer/msbuild/2003">
  <PropertyGroup>
    <Configuration Condition=" '$(Configuration)' == '' ">Debug</Configuration>
    <Platform Condition=" '$(Platform)' == '' ">iPhoneSimulator</Platform>
    <ProjectGuid>{EB8F7B8E-5013-4C0C-9C32-59ADC5FDFDBD}</ProjectGuid>
    <ProjectTypeGuids>{FEACFBD2-3405-455C-9665-78FE426C6842};{FAE04EC0-301F-11D3-BF4B-00C04F79EFBC}</ProjectTypeGuids>
    <OutputType>Exe</OutputType>
    <RootNamespace>Contoso.Forms.Demo.iOS</RootNamespace>
    <AssemblyName>Contoso.Forms.Demo.iOS</AssemblyName>
    <IPhoneResourcePrefix>Resources</IPhoneResourcePrefix>
  </PropertyGroup>
  <PropertyGroup Condition=" '$(Configuration)|$(Platform)' == 'Debug|iPhoneSimulator' ">
    <DebugSymbols>true</DebugSymbols>
    <DebugType>full</DebugType>
    <Optimize>false</Optimize>
    <OutputPath>bin\iPhoneSimulator\Debug</OutputPath>
    <DefineConstants>DEBUG;ENABLE_TEST_CLOUD;</DefineConstants>
    <ErrorReport>prompt</ErrorReport>
    <WarningLevel>4</WarningLevel>
    <CodesignKey>iPhone Developer</CodesignKey>
    <MtouchDebug>true</MtouchDebug>
    <MtouchFastDev>true</MtouchFastDev>
    <MtouchLink>None</MtouchLink>
    <MtouchArch>i386, x86_64</MtouchArch>
    <MtouchHttpClientHandler>HttpClientHandler</MtouchHttpClientHandler>
    <MtouchTlsProvider>Default</MtouchTlsProvider>
    <DeviceSpecificBuild>false</DeviceSpecificBuild>
    <CodesignEntitlements>Entitlements-debug.plist</CodesignEntitlements>
  </PropertyGroup>
  <PropertyGroup Condition=" '$(Configuration)|$(Platform)' == 'Release|iPhone' ">
    <Optimize>true</Optimize>
    <OutputPath>bin\iPhone\Release</OutputPath>
    <DefineConstants>
    </DefineConstants>
    <ErrorReport>prompt</ErrorReport>
    <WarningLevel>4</WarningLevel>
    <CodesignKey>iPhone Distribution: Bit Stadium GmbH</CodesignKey>
    <MtouchFloat32>true</MtouchFloat32>
    <CodesignEntitlements>Entitlements-release.plist</CodesignEntitlements>
    <MtouchLink>SdkOnly</MtouchLink>
    <MtouchArch>ARMv7, ARM64</MtouchArch>
    <MtouchHttpClientHandler>HttpClientHandler</MtouchHttpClientHandler>
    <MtouchTlsProvider>Default</MtouchTlsProvider>
    <CodesignProvision>AppCenter SDK Xamarin Forms Demo iOS Distribution</CodesignProvision>
  </PropertyGroup>
  <PropertyGroup Condition=" '$(Configuration)|$(Platform)' == 'Release|iPhoneSimulator' ">
    <DebugType>pdbonly</DebugType>
    <Optimize>true</Optimize>
    <OutputPath>bin\iPhoneSimulator\Release</OutputPath>
    <DefineConstants>
    </DefineConstants>
    <ErrorReport>prompt</ErrorReport>
    <WarningLevel>4</WarningLevel>
    <CodesignKey>iPhone Distribution: Bit Stadium GmbH</CodesignKey>
    <MtouchLink>None</MtouchLink>
    <MtouchArch>i386, x86_64</MtouchArch>
    <MtouchHttpClientHandler>HttpClientHandler</MtouchHttpClientHandler>
    <MtouchTlsProvider>Default</MtouchTlsProvider>
    <CodesignProvision>AppCenter SDK Xamarin Forms Demo iOS Release</CodesignProvision>
  </PropertyGroup>
  <PropertyGroup Condition=" '$(Configuration)|$(Platform)' == 'Debug|iPhone' ">
    <DebugSymbols>true</DebugSymbols>
    <DebugType>full</DebugType>
    <Optimize>false</Optimize>
    <OutputPath>bin\iPhone\Debug</OutputPath>
    <DefineConstants>DEBUG;ENABLE_TEST_CLOUD;</DefineConstants>
    <ErrorReport>prompt</ErrorReport>
    <WarningLevel>4</WarningLevel>
    <CodesignKey>iPhone Developer</CodesignKey>
    <DeviceSpecificBuild>true</DeviceSpecificBuild>
    <MtouchDebug>true</MtouchDebug>
    <MtouchFastDev>false</MtouchFastDev>
    <MtouchFloat32>true</MtouchFloat32>
    <CodesignEntitlements>Entitlements-debug.plist</CodesignEntitlements>
    <MtouchLink>SdkOnly</MtouchLink>
    <MtouchArch>ARMv7, ARM64</MtouchArch>
    <MtouchHttpClientHandler>HttpClientHandler</MtouchHttpClientHandler>
    <MtouchTlsProvider>Default</MtouchTlsProvider>
    <CodesignProvision>AppCenter SDK Xamarin Forms Demo iOS Debug</CodesignProvision>
  </PropertyGroup>
  <ItemGroup>
    <Reference Include="System" />
    <Reference Include="System.Xml" />
    <Reference Include="System.Core" />
    <Reference Include="Xamarin.iOS" />
  </ItemGroup>
  <ItemGroup>
<<<<<<< HEAD
    <PackageReference Include="Microsoft.AppCenter.Analytics" Version="2.1.0" />
    <PackageReference Include="Microsoft.AppCenter.Crashes" Version="2.1.0" />
    <PackageReference Include="Microsoft.AppCenter.Distribute" Version="2.1.0" />
    <PackageReference Include="Microsoft.AppCenter.Push" Version="2.1.0" />
    <PackageReference Include="Microsoft.AppCenter.Auth" Version="2.1.0" />
    <PackageReference Include="Microsoft.AppCenter.Data" Version="2.1.0" />
    <PackageReference Include="Xamarin.Forms" Version="4.1.0.581479" />
=======
    <PackageReference Include="Microsoft.AppCenter.Analytics" Version="2.2.1-preview" />
    <PackageReference Include="Microsoft.AppCenter.Crashes" Version="2.2.1-preview" />
    <PackageReference Include="Microsoft.AppCenter.Distribute" Version="2.2.1-preview" />
    <PackageReference Include="Microsoft.AppCenter.Push" Version="2.2.1-preview" />
    <PackageReference Include="Microsoft.AppCenter.Auth" Version="2.2.1-preview" />
    <PackageReference Include="Microsoft.AppCenter.Data" Version="2.2.1-preview" />
    <PackageReference Include="Xamarin.Forms" Version="4.0.0.497661" />
>>>>>>> 8971f326
  </ItemGroup>
  <ItemGroup>
    <ImageAsset Include="Assets.xcassets\AppIcon.appiconset\Contents.json">
      <Visible>false</Visible>
    </ImageAsset>
    <ImageAsset Include="Assets.xcassets\Contents.json">
      <Visible>false</Visible>
    </ImageAsset>
  </ItemGroup>
  <ItemGroup />
  <ItemGroup>
    <InterfaceDefinition Include="LaunchScreen.storyboard" />
  </ItemGroup>
  <ItemGroup>
    <None Include="Info.plist" />
    <None Include="icon_attribution.txt" />
    <None Include="Entitlements-debug.plist" />
    <None Include="Entitlements-release.plist" />
  </ItemGroup>
  <ItemGroup>
    <Compile Include="Main.cs" />
    <Compile Include="AppDelegate.cs" />
    <Compile Include="FilePicker.cs" />
  </ItemGroup>
  <ItemGroup>
    <BundleResource Include="Resources\bolt%402x.png" />
    <BundleResource Include="Resources\socket%402x.png" />
    <BundleResource Include="Resources\lightning%402x.png" />
    <BundleResource Include="Resources\handbag%402x.png" />
  </ItemGroup>
  <ItemGroup>
    <ProjectReference Include="..\Contoso.Forms.Demo\Contoso.Forms.Demo.csproj">
      <Project>{8E7B51FC-8A9B-49F7-A40D-4D12BBF893B6}</Project>
      <Name>Contoso.Forms.Demo</Name>
    </ProjectReference>
  </ItemGroup>
  <Import Project="$(MSBuildExtensionsPath)\Xamarin\iOS\Xamarin.iOS.CSharp.targets" />
</Project><|MERGE_RESOLUTION|>--- conflicted
+++ resolved
@@ -86,23 +86,13 @@
     <Reference Include="Xamarin.iOS" />
   </ItemGroup>
   <ItemGroup>
-<<<<<<< HEAD
-    <PackageReference Include="Microsoft.AppCenter.Analytics" Version="2.1.0" />
-    <PackageReference Include="Microsoft.AppCenter.Crashes" Version="2.1.0" />
-    <PackageReference Include="Microsoft.AppCenter.Distribute" Version="2.1.0" />
-    <PackageReference Include="Microsoft.AppCenter.Push" Version="2.1.0" />
-    <PackageReference Include="Microsoft.AppCenter.Auth" Version="2.1.0" />
-    <PackageReference Include="Microsoft.AppCenter.Data" Version="2.1.0" />
-    <PackageReference Include="Xamarin.Forms" Version="4.1.0.581479" />
-=======
     <PackageReference Include="Microsoft.AppCenter.Analytics" Version="2.2.1-preview" />
     <PackageReference Include="Microsoft.AppCenter.Crashes" Version="2.2.1-preview" />
     <PackageReference Include="Microsoft.AppCenter.Distribute" Version="2.2.1-preview" />
     <PackageReference Include="Microsoft.AppCenter.Push" Version="2.2.1-preview" />
     <PackageReference Include="Microsoft.AppCenter.Auth" Version="2.2.1-preview" />
     <PackageReference Include="Microsoft.AppCenter.Data" Version="2.2.1-preview" />
-    <PackageReference Include="Xamarin.Forms" Version="4.0.0.497661" />
->>>>>>> 8971f326
+    <PackageReference Include="Xamarin.Forms" Version="4.1.0.581479" />
   </ItemGroup>
   <ItemGroup>
     <ImageAsset Include="Assets.xcassets\AppIcon.appiconset\Contents.json">
