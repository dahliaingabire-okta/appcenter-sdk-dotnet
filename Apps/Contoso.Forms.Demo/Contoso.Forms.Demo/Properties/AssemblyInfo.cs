using System.Reflection;
using System.Runtime.CompilerServices;

// Information about this assembly is defined by the following attributes. 
// Change them to the values specific to your project.

[assembly: AssemblyTitle("Contoso.Forms.Demo")]
[assembly: AssemblyDescription("")]
[assembly: AssemblyConfiguration("")]
[assembly: AssemblyCompany("")]
[assembly: AssemblyProduct("")]
[assembly: AssemblyCopyright("")]
[assembly: AssemblyTrademark("")]
[assembly: AssemblyCulture("")]

// The assembly version has the format "{Major}.{Minor}.{Build}.{Revision}".
// The form "{Major}.{Minor}.*" will automatically update the build and revision,
// and "{Major}.{Minor}.{Build}.*" will update just the revision.

[assembly: AssemblyVersion("0.0.0.0")]
<<<<<<< HEAD
[assembly: AssemblyFileVersion("0.6.0.1")]
[assembly: AssemblyInformationalVersion("0.8.0-r0001")]
=======
[assembly: AssemblyFileVersion("0.7.0.0")]
[assembly: AssemblyInformationalVersion("0.7.0")]
>>>>>>> cbd1277d

// The following attributes are used to specify the signing key for the assembly, 
// if desired. See the Mono documentation for more information about signing.

//[assembly: AssemblyDelaySign(false)]
//[assembly: AssemblyKeyFile("")]<|MERGE_RESOLUTION|>--- conflicted
+++ resolved
@@ -1,4 +1,4 @@
-using System.Reflection;
+﻿using System.Reflection;
 using System.Runtime.CompilerServices;
 
 // Information about this assembly is defined by the following attributes. 
@@ -18,13 +18,8 @@
 // and "{Major}.{Minor}.{Build}.*" will update just the revision.
 
 [assembly: AssemblyVersion("0.0.0.0")]
-<<<<<<< HEAD
-[assembly: AssemblyFileVersion("0.6.0.1")]
-[assembly: AssemblyInformationalVersion("0.8.0-r0001")]
-=======
 [assembly: AssemblyFileVersion("0.7.0.0")]
 [assembly: AssemblyInformationalVersion("0.7.0")]
->>>>>>> cbd1277d
 
 // The following attributes are used to specify the signing key for the assembly, 
 // if desired. See the Mono documentation for more information about signing.
