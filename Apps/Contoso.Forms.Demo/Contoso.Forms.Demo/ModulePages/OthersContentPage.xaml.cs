// Copyright (c) Microsoft Corporation. All rights reserved.
// Licensed under the MIT License.

using System;
using System.Linq;
using Microsoft.AppCenter;
using Microsoft.AppCenter.Auth;
using Microsoft.AppCenter.Crashes;
using Microsoft.AppCenter.Data;
using Microsoft.AppCenter.Distribute;
using Microsoft.AppCenter.Push;
using Xamarin.Forms;

namespace Contoso.Forms.Demo
{
    using XamarinDevice = Xamarin.Forms.Device;

    [Android.Runtime.Preserve(AllMembers = true)]
    public partial class OthersContentPage
    {
        static OthersContentPage()
        {
            Data.RemoteOperationCompleted += (sender, eventArgs) =>
            {
                AppCenterLog.Info(App.LogTag, "Remote operation completed event=" + eventArgs.Operation + " " + eventArgs.DocumentMetadata.ETag, eventArgs.Error);
            };
        }

        private UserInformation userInfo;

        private const string AccountId = "accountId";

        public OthersContentPage()
        {
            InitializeComponent();
            if (XamarinDevice.RuntimePlatform == XamarinDevice.iOS)
            {
                Icon = "handbag.png";
            }
        }

        protected override async void OnAppearing()
        {
            base.OnAppearing();
            var acEnabled = await AppCenter.IsEnabledAsync();
            DistributeEnabledSwitchCell.On = await Distribute.IsEnabledAsync();
            DistributeEnabledSwitchCell.IsEnabled = acEnabled;
            PushEnabledSwitchCell.On = await Push.IsEnabledAsync();
            PushEnabledSwitchCell.IsEnabled = acEnabled;
<<<<<<< HEAD
            if (!Application.Current.Properties.ContainsKey(AccountId))
            {
                SignInInformationButton.Text = "Authentication status unknown";
            }
            else if (Application.Current.Properties[AccountId] is string)
=======
            AuthEnabledSwitchCell.On = await Auth.IsEnabledAsync();
            AuthEnabledSwitchCell.IsEnabled = acEnabled;
            if (userInfo?.AccountId != null)
>>>>>>> 170856e4
            {
                SignInInformationButton.Text = "User authenticated";
            }
            else
            {
                SignInInformationButton.Text = "User not authenticated";
            }
        }

        async void UpdateDistributeEnabled(object sender, ToggledEventArgs e)
        {
            await Distribute.SetEnabledAsync(e.Value);
        }

        async void UpdatePushEnabled(object sender, ToggledEventArgs e)
        {
            await Push.SetEnabledAsync(e.Value);
        }

        async void UpdateAuthEnabled(object sender, ToggledEventArgs e)
        {
            await Auth.SetEnabledAsync(e.Value);
        }

        async void RunMBaaSAsync(object sender, EventArgs e)
        {
            try
            {
                userInfo = await Auth.SignInAsync();
                if (userInfo.AccountId != null)
                {
                    Application.Current.Properties[AccountId] = userInfo.AccountId;
                    SignInInformationButton.Text = "User authenticated";
                }
                AppCenterLog.Info(App.LogTag, "Auth.SignInAsync succeeded accountId=" + userInfo.AccountId);
            }
            catch (Exception ex)
            {
                AppCenterLog.Error(App.LogTag, "Auth scenario failed", ex);
                Crashes.TrackError(ex);
            }
            try
            {
                var list = await Data.ListAsync<CustomDocument>(DefaultPartitions.UserDocuments);
                foreach (var doc in list)
                {
                    AppCenterLog.Info(App.LogTag, "List result=" + doc.DeserializedValue.id);
                }
                var document = list.CurrentPage.Items.First();
                AppCenterLog.Info(App.LogTag, "List first result=" + document.DeserializedValue.id);
                document = await Data.DeleteAsync<CustomDocument>(document.Id, DefaultPartitions.UserDocuments);
                AppCenterLog.Info(App.LogTag, "Delete result=" + document.DeserializedValue);
            }
            catch (Exception ex)
            {
                AppCenterLog.Error(App.LogTag, "Data list/delete first scenario failed", ex);
                Crashes.TrackError(ex);
            }
            try
            {
                var customDoc = new CustomDocument
                {
                    id = Guid.NewGuid(),
                    timestamp = DateTime.UtcNow
                };
                var id = customDoc.id.ToString();
                var document = await Data.ReplaceAsync(id, customDoc, DefaultPartitions.UserDocuments);
                AppCenterLog.Info(App.LogTag, "Replace result=" + document.DeserializedValue.id);
                document = await Data.ReadAsync<CustomDocument>(id, DefaultPartitions.UserDocuments);
                AppCenterLog.Info(App.LogTag, "Read result=" + document.DeserializedValue.id);
            }
            catch (Exception ex)
            {
                AppCenterLog.Error(App.LogTag, "Data person scenario failed", ex);
                Crashes.TrackError(ex);
            }
        }

        void SignOut(object sender, EventArgs e)
        {
            Auth.SignOut();
            userInfo = null;
            Application.Current.Properties[AccountId] = null;
            SignInInformationButton.Text = "User not authenticated";
        }

        async void SignInInformation(object sender, EventArgs e)
        {
            if (userInfo != null)
            {
                string accessToken = userInfo.AccessToken?.Length > 0 ? "Set" : "Unset";
                string idToken = userInfo.IdToken?.Length > 0 ? "Set" : "Unset";
                await Navigation.PushModalAsync(new SignInInformationContentPage(userInfo.AccountId, accessToken, idToken));
            }
        }
	
        public class CustomDocument
        {
            public Guid? id { get; set; }

            public DateTime timestamp { get; set; }
        }
    }
}<|MERGE_RESOLUTION|>--- conflicted
+++ resolved
@@ -47,17 +47,13 @@
             DistributeEnabledSwitchCell.IsEnabled = acEnabled;
             PushEnabledSwitchCell.On = await Push.IsEnabledAsync();
             PushEnabledSwitchCell.IsEnabled = acEnabled;
-<<<<<<< HEAD
+            AuthEnabledSwitchCell.On = await Auth.IsEnabledAsync();
+            AuthEnabledSwitchCell.IsEnabled = acEnabled;
             if (!Application.Current.Properties.ContainsKey(AccountId))
             {
                 SignInInformationButton.Text = "Authentication status unknown";
             }
             else if (Application.Current.Properties[AccountId] is string)
-=======
-            AuthEnabledSwitchCell.On = await Auth.IsEnabledAsync();
-            AuthEnabledSwitchCell.IsEnabled = acEnabled;
-            if (userInfo?.AccountId != null)
->>>>>>> 170856e4
             {
                 SignInInformationButton.Text = "User authenticated";
             }
