﻿// Copyright (c) Microsoft Corporation. All rights reserved.
// Licensed under the MIT License.

<<<<<<< HEAD
=======
using System;
using System.Collections.Generic;
using System.Diagnostics;
using System.Threading;
using System.Threading.Tasks;
>>>>>>> 30f7f63e
using Microsoft.AppCenter.Channel;
using Microsoft.AppCenter.Crashes.Ingestion.Models;
using Microsoft.AppCenter.Crashes.Utils;
using Microsoft.AppCenter.Ingestion.Models;
using Microsoft.AppCenter.Utils;
using Microsoft.AppCenter.Utils.Files;
using Microsoft.VisualStudio.TestTools.UnitTesting;
using Moq;
using System;
using System.Collections.Generic;

namespace Microsoft.AppCenter.Crashes.Test.Windows
{
    [TestClass]
    public class CrashesTest
    {
        private Mock<IChannelGroup> _mockChannelGroup;
        private Mock<IChannelUnit> _mockChannel;
        private Mock<IApplicationLifecycleHelper> _mockApplicationLifecycleHelper;

        private const int expectedProcessId = 123;

        private ManagedErrorLog expectedManagedErrorLog = new ManagedErrorLog
        {
            Id = Guid.NewGuid(),
            ProcessId = expectedProcessId,
            AppLaunchTimestamp = DateTime.Now,
            Timestamp = DateTime.Now,
            Device = Mock.Of<Microsoft.AppCenter.Ingestion.Models.Device>()
        };

        [TestInitialize]
        public void InitializeCrashTest()
        {
            Crashes.Instance = new Crashes();
            _mockChannelGroup = new Mock<IChannelGroup>();
            _mockChannel = new Mock<IChannelUnit>();
            _mockApplicationLifecycleHelper = new Mock<IApplicationLifecycleHelper>();
            _mockChannelGroup.Setup(group => group.AddChannel(It.IsAny<string>(), It.IsAny<int>(),
                    It.IsAny<TimeSpan>(), It.IsAny<int>()))
                .Returns(_mockChannel.Object);
            ApplicationLifecycleHelper.Instance = _mockApplicationLifecycleHelper.Object;
        }

        [TestCleanup]
        public void Cleanup()
        {
            // If a mock was set, reset it to null before moving on.
            ErrorLogHelper.Instance = null;
            ApplicationLifecycleHelper.Instance = null;
            Crashes.Instance = null;
<<<<<<< HEAD
            Crashes.ShouldProcessErrorReport = null;
            Crashes.ShouldAwaitUserConfirmation = null;
            Crashes.GetErrorAttachments = null;
=======
            AppCenter.Instance.ApplicationSettings.Remove(Crashes.PrefKeyAlwaysSend);
>>>>>>> 30f7f63e
        }

        [TestMethod]
        public void InstanceIsNotNull()
        {
            Crashes.Instance = null;
            Assert.IsNotNull(Crashes.Instance);
        }

        [TestMethod]
        public void GetEnabled()
        {
            Crashes.SetEnabledAsync(false).Wait();
            Assert.IsFalse(Crashes.IsEnabledAsync().Result);
            Crashes.SetEnabledAsync(true).Wait();
            Assert.IsTrue(Crashes.IsEnabledAsync().Result);
        }

        [TestMethod]
        public void ApplyEnabledStateStartsListening()
        {
            var mockErrorLogHelper = Mock.Of<ErrorLogHelper>();
            ErrorLogHelper.Instance = mockErrorLogHelper;

            Crashes.SetEnabledAsync(true).Wait();
            Crashes.Instance.OnChannelGroupReady(_mockChannelGroup.Object, string.Empty);

            // Raise an arbitrary event for UnhandledExceptionOccurred handler
            _mockApplicationLifecycleHelper.Raise(eventExpression => eventExpression.UnhandledExceptionOccurred += null,
                new UnhandledExceptionOccurredEventArgs(new System.Exception("test")));
            _mockChannel.Verify(channel => channel.SetEnabled(true), Times.Once());
            Mock.Get(mockErrorLogHelper).Verify(instance => instance.InstanceSaveErrorLogFiles(It.IsAny<System.Exception>(), It.IsAny<ManagedErrorLog>()));
        }

        [TestMethod]
        public void ApplyEnabledStateCleansUp()
        {
            var mockErrorLogHelper = Mock.Of<ErrorLogHelper>();
            ErrorLogHelper.Instance = mockErrorLogHelper;
            Crashes.SetEnabledAsync(true).Wait();
            Crashes.SetEnabledAsync(false).Wait();
            Crashes.Instance.OnChannelGroupReady(_mockChannelGroup.Object, string.Empty);
            _mockChannel.Verify(channel => channel.SetEnabled(false), Times.Once());
            Mock.Get(mockErrorLogHelper).Verify(instance => instance.InstanceRemoveAllStoredErrorLogFiles());
        }

        [TestMethod]
        public void OnChannelGroupReadySendsAllPendingCrashesIfShouldProcessNotImplemented()
        {
            var mockErrorLogFile1 = Mock.Of<File>();
            var mockErrorLogFile2 = Mock.Of<File>();
            var mockExceptionFile1 = Mock.Of<File>();
            var mockExceptionFile2 = Mock.Of<File>();
            var mockErrorLogHelper = Mock.Of<ErrorLogHelper>();
            ErrorLogHelper.Instance = mockErrorLogHelper;
            var expectedProcessId = 123;
            var expectedManagedErrorLog1 = new ManagedErrorLog
            {
                Id = Guid.NewGuid(),
                Timestamp = DateTime.Now,
                AppLaunchTimestamp = DateTime.Now,
                Device = new Microsoft.AppCenter.Ingestion.Models.Device(),
                ProcessId = expectedProcessId
            };
            var expectedManagedErrorLog2 = new ManagedErrorLog
            {
                Id = Guid.NewGuid(),
                Timestamp = DateTime.Now,
                AppLaunchTimestamp = DateTime.Now,
                Device = new Microsoft.AppCenter.Ingestion.Models.Device(),
                ProcessId = expectedProcessId
            };

            // Stub get/read/delete error files.
            Mock.Get(ErrorLogHelper.Instance).Setup(instance => instance.InstanceGetErrorLogFiles()).Returns(new List<File> { mockErrorLogFile1, mockErrorLogFile2 });
            Mock.Get(ErrorLogHelper.Instance).Setup(instance => instance.InstanceReadErrorLogFile(mockErrorLogFile1)).Returns(expectedManagedErrorLog1);
            Mock.Get(ErrorLogHelper.Instance).Setup(instance => instance.InstanceReadErrorLogFile(mockErrorLogFile2)).Returns(expectedManagedErrorLog2);
            Mock.Get(ErrorLogHelper.Instance).Setup(instance => instance.InstanceGetStoredExceptionFile(expectedManagedErrorLog1.Id)).Returns(mockExceptionFile1);
            Mock.Get(ErrorLogHelper.Instance).Setup(instance => instance.InstanceGetStoredExceptionFile(expectedManagedErrorLog2.Id)).Returns(mockExceptionFile2);
            Mock.Get(ErrorLogHelper.Instance).Setup(instance => instance.InstanceReadExceptionFile(mockExceptionFile1)).Returns(new System.Exception());
            Mock.Get(ErrorLogHelper.Instance).Setup(instance => instance.InstanceReadExceptionFile(mockExceptionFile2)).Returns(new System.Exception());

            Crashes.SetEnabledAsync(true).Wait();
            Crashes.Instance.OnChannelGroupReady(_mockChannelGroup.Object, string.Empty);
            Crashes.Instance.ProcessPendingErrorsTask.Wait();

            // Verify crashes logs have been queued to the channel.
            _mockChannel.Verify(channel => channel.EnqueueAsync(It.Is<ManagedErrorLog>(log => log.Id == expectedManagedErrorLog1.Id && log.ProcessId == expectedProcessId)), Times.Once());
            _mockChannel.Verify(channel => channel.EnqueueAsync(It.Is<ManagedErrorLog>(log => log.Id == expectedManagedErrorLog2.Id && log.ProcessId == expectedProcessId)), Times.Once());
            Mock.Get(ErrorLogHelper.Instance).Verify(instance => instance.InstanceRemoveStoredErrorLogFile(expectedManagedErrorLog1.Id), Times.Once());
            Mock.Get(ErrorLogHelper.Instance).Verify(instance => instance.InstanceRemoveStoredErrorLogFile(expectedManagedErrorLog2.Id), Times.Once());
        }

        [TestMethod]
        public void OnChannelGroupReadySendsFilteredPendingCrashes()
        {
            var mockErrorLogFile1 = Mock.Of<File>();
            var mockErrorLogFile2 = Mock.Of<File>();
            var mockExceptionFile1 = Mock.Of<File>();
            var mockExceptionFile2 = Mock.Of<File>();
            var mockErrorLogHelper = Mock.Of<ErrorLogHelper>();
            ErrorLogHelper.Instance = mockErrorLogHelper;
            var expectedProcessId = 123;
            var expectedManagedErrorLog1 = new ManagedErrorLog { Id = Guid.NewGuid(), ProcessId = expectedProcessId, AppLaunchTimestamp = DateTime.Now, Timestamp = DateTime.Now, Device = Mock.Of<Microsoft.AppCenter.Ingestion.Models.Device>() };
            var expectedManagedErrorLog2 = new ManagedErrorLog { Id = Guid.NewGuid(), ProcessId = expectedProcessId, AppLaunchTimestamp = DateTime.Now, Timestamp = DateTime.Now, Device = Mock.Of<Microsoft.AppCenter.Ingestion.Models.Device>() };

            // Stub get/read/delete error files.
            Mock.Get(ErrorLogHelper.Instance).Setup(instance => instance.InstanceGetErrorLogFiles()).Returns(new List<File> { mockErrorLogFile1, mockErrorLogFile2 });
            Mock.Get(ErrorLogHelper.Instance).Setup(instance => instance.InstanceReadErrorLogFile(mockErrorLogFile1)).Returns(expectedManagedErrorLog1);
            Mock.Get(ErrorLogHelper.Instance).Setup(instance => instance.InstanceReadErrorLogFile(mockErrorLogFile2)).Returns(expectedManagedErrorLog2);
            Mock.Get(ErrorLogHelper.Instance).Setup(instance => instance.InstanceGetStoredExceptionFile(expectedManagedErrorLog1.Id)).Returns(mockExceptionFile1);
            Mock.Get(ErrorLogHelper.Instance).Setup(instance => instance.InstanceGetStoredExceptionFile(expectedManagedErrorLog2.Id)).Returns(mockExceptionFile2);
            Mock.Get(ErrorLogHelper.Instance).Setup(instance => instance.InstanceReadExceptionFile(mockExceptionFile1)).Returns(new System.Exception());
            Mock.Get(ErrorLogHelper.Instance).Setup(instance => instance.InstanceReadExceptionFile(mockExceptionFile2)).Returns(new System.Exception());

            // Implement ShouldProcess to send only one of the 2 crashes.
            Crashes.ShouldProcessErrorReport += report => report.Id == expectedManagedErrorLog2.Id.ToString();

            // Start Crashes.
            Crashes.SetEnabledAsync(true).Wait();
            Crashes.Instance.OnChannelGroupReady(_mockChannelGroup.Object, string.Empty);
            Crashes.Instance.ProcessPendingErrorsTask.Wait();

            // Verify only the should processed logs have been queued to the channel.
            _mockChannel.Verify(channel => channel.EnqueueAsync(It.Is<ManagedErrorLog>(log => log.Id == expectedManagedErrorLog1.Id && log.ProcessId == expectedProcessId)), Times.Never());
            _mockChannel.Verify(channel => channel.EnqueueAsync(It.Is<ManagedErrorLog>(log => log.Id == expectedManagedErrorLog2.Id && log.ProcessId == expectedProcessId)), Times.Once());

            // Either way, all log files are deleted.
            Mock.Get(ErrorLogHelper.Instance).Verify(instance => instance.InstanceRemoveStoredErrorLogFile(expectedManagedErrorLog1.Id), Times.Once());
            Mock.Get(ErrorLogHelper.Instance).Verify(instance => instance.InstanceRemoveStoredErrorLogFile(expectedManagedErrorLog2.Id), Times.Once());

            // We remove exception file if filtering out.
            Mock.Get(ErrorLogHelper.Instance).Verify(instance => instance.InstanceRemoveStoredExceptionFile(expectedManagedErrorLog1.Id), Times.Once());

            // We keep the exception file until sent or failed to send when processed. See other tests for sent/failed to send that verify that.
            Mock.Get(ErrorLogHelper.Instance).Verify(instance => instance.InstanceRemoveStoredExceptionFile(expectedManagedErrorLog2.Id), Times.Never());
        }

        [TestMethod]
        [DataRow(true)]
        [DataRow(false)]
        public void OnChannelGroupReadyDoesNotSendPendingCrashes(bool enabled)
        {
            var mockErrorLogHelper = Mock.Of<ErrorLogHelper>();
            ErrorLogHelper.Instance = mockErrorLogHelper;

            // Stub get/read/delete error files.
            Mock.Get(ErrorLogHelper.Instance).Setup(instance => instance.InstanceGetErrorLogFiles()).Returns(new List<File>());

            Crashes.SetEnabledAsync(enabled).Wait();
            Crashes.Instance.OnChannelGroupReady(_mockChannelGroup.Object, string.Empty);
            if (enabled)
            {
                Crashes.Instance.ProcessPendingErrorsTask.Wait();
            }

            // Verify no crashes logs have been queued to the channel.
            _mockChannel.Verify(channel => channel.EnqueueAsync(It.IsAny<ManagedErrorLog>()), Times.Never());
            Mock.Get(ErrorLogHelper.Instance).Verify(instance => instance.InstanceRemoveStoredErrorLogFile(It.IsAny<Guid>()), Times.Never());
        }

        [TestMethod]
        public void ProcessPendingErrorsExcludesCorruptedFiles()
        {
            var mockErrorLogFile = Mock.Of<File>();
            var mockErrorLogCorruptedFile1 = Mock.Of<File>();
            var mockErrorLogCorruptedFile2 = Mock.Of<File>();
            var mockExceptionFile = Mock.Of<File>();
            var mockErrorLogHelper = Mock.Of<ErrorLogHelper>();
            ErrorLogHelper.Instance = mockErrorLogHelper;
            var expectedManagedErrorLog = new ManagedErrorLog
            {
                Id = Guid.NewGuid(),
                Timestamp = DateTime.Now,
                AppLaunchTimestamp = DateTime.Now,
                Device = new Microsoft.AppCenter.Ingestion.Models.Device(),
            };

            // Stub get/read/delete error files.
            Mock.Get(ErrorLogHelper.Instance).Setup(instance => instance.InstanceGetErrorLogFiles()).Returns(new List<File> { mockErrorLogFile, mockErrorLogCorruptedFile1, mockErrorLogCorruptedFile2 });
            Mock.Get(ErrorLogHelper.Instance).Setup(instance => instance.InstanceReadErrorLogFile(mockErrorLogFile)).Returns(expectedManagedErrorLog);
            Mock.Get(ErrorLogHelper.Instance).Setup(instance => instance.InstanceReadErrorLogFile(mockErrorLogCorruptedFile1)).Returns<ManagedErrorLog>(null);
            Mock.Get(ErrorLogHelper.Instance).Setup(instance => instance.InstanceReadErrorLogFile(mockErrorLogCorruptedFile2)).Returns<ManagedErrorLog>(null);
            Mock.Get(ErrorLogHelper.Instance).Setup(instance => instance.InstanceGetStoredExceptionFile(expectedManagedErrorLog.Id)).Returns(mockExceptionFile);
            Mock.Get(ErrorLogHelper.Instance).Setup(instance => instance.InstanceReadExceptionFile(mockExceptionFile)).Returns(new System.Exception());
            Mock.Get(mockErrorLogCorruptedFile1).Setup(file => file.Delete()).Throws(new System.IO.IOException());

            // Start Crashes.
            Crashes.SetEnabledAsync(true).Wait();
            Crashes.Instance.OnChannelGroupReady(_mockChannelGroup.Object, string.Empty);
            Crashes.Instance.ProcessPendingErrorsTask.Wait();

            // Verify the corrupted file got ignored and deleted, even if deletion fails.
            Mock.Get(mockErrorLogCorruptedFile1).Verify(file => file.Delete(), Times.Once());
            Mock.Get(mockErrorLogCorruptedFile2).Verify(file => file.Delete(), Times.Once());

            // The regular process file has just the json file being deleted and exception file being kept.
            _mockChannel.Verify(channel => channel.EnqueueAsync(expectedManagedErrorLog), Times.Once());
            Mock.Get(ErrorLogHelper.Instance).Verify(instance => instance.InstanceRemoveStoredErrorLogFile(expectedManagedErrorLog.Id), Times.Once());
            Mock.Get(ErrorLogHelper.Instance).Verify(instance => instance.InstanceRemoveStoredExceptionFile(expectedManagedErrorLog.Id), Times.Never());
        }

        [TestMethod]
        public void ProcessPendingErrorsWithCorruptedExceptionFileIsDeleted()
        {
            var mockErrorLogHelper = Mock.Of<ErrorLogHelper>();
            ErrorLogHelper.Instance = mockErrorLogHelper;
            var mockFile = Mock.Of<File>();
            var errorId = Guid.NewGuid();

            // Mock we don't have an exception file.
            Mock.Get(ErrorLogHelper.Instance).Setup(instance => instance.InstanceGetErrorLogFiles()).Returns(new List<File> { mockFile });
            Mock.Get(ErrorLogHelper.Instance).Setup(instance => instance.InstanceReadErrorLogFile(mockFile)).Returns(new ManagedErrorLog { Id = errorId });
            Mock.Get(ErrorLogHelper.Instance).Setup(instance => instance.InstanceReadExceptionFile(mockFile)).Returns<SystemException>(null);

            // Start Crashes.
            Crashes.SetEnabledAsync(true).Wait();
            Crashes.Instance.OnChannelGroupReady(_mockChannelGroup.Object, string.Empty);
            Crashes.Instance.ProcessPendingErrorsTask.Wait();

            // Verify crashes logs have not been queued to the channel and we deleted files.
            _mockChannel.Verify(channel => channel.EnqueueAsync(It.IsAny<ManagedErrorLog>()), Times.Never());
            Mock.Get(ErrorLogHelper.Instance).Verify(instance => instance.InstanceRemoveStoredErrorLogFile(errorId), Times.Once());
            Mock.Get(ErrorLogHelper.Instance).Verify(instance => instance.InstanceRemoveStoredExceptionFile(errorId), Times.Once());
        }

        [TestMethod]
        public void SubscribeAndUnsubscribeSendingAndSentCallbacks()
        {
            var mockErrorLogFile = Mock.Of<File>();
            var mockExceptionFile = Mock.Of<File>();
            var mockErrorLogHelper = Mock.Of<ErrorLogHelper>();
            ErrorLogHelper.Instance = mockErrorLogHelper;
            var expectedManagedErrorLog = new ManagedErrorLog { Id = Guid.NewGuid(), AppLaunchTimestamp = DateTime.UtcNow, Timestamp = DateTime.UtcNow, Device = Mock.Of<Microsoft.AppCenter.Ingestion.Models.Device>() };
            var expectedException = new ArgumentException("ttl must be positive");

            // Stub get/read/delete error files.
            Mock.Get(ErrorLogHelper.Instance).Setup(instance => instance.InstanceGetErrorLogFiles()).Returns(new List<File> { mockErrorLogFile });
            Mock.Get(ErrorLogHelper.Instance).Setup(instance => instance.InstanceReadErrorLogFile(mockErrorLogFile)).Returns(expectedManagedErrorLog);
            Mock.Get(ErrorLogHelper.Instance).Setup(instance => instance.InstanceGetStoredExceptionFile(expectedManagedErrorLog.Id)).Returns(mockExceptionFile);
            Mock.Get(ErrorLogHelper.Instance).Setup(instance => instance.InstanceReadExceptionFile(mockExceptionFile)).Returns(expectedException);

            // Subscribe to callbacks.
            ErrorReport actualSendingReport = null;
            var sendingReportCallCount = 0;
            Crashes.SendingErrorReport += (_, e) =>
            {
                actualSendingReport = e.Report;
                sendingReportCallCount++;
            };
            ErrorReport actualSentReport = null;
            var sentReportCallCount = 0;
            Crashes.SentErrorReport += (_, e) =>
            {
                actualSentReport = e.Report;
                sentReportCallCount++;
            };

            // Start Crashes.
            Crashes.SetEnabledAsync(true).Wait();
            Crashes.Instance.OnChannelGroupReady(_mockChannelGroup.Object, string.Empty);
            Crashes.Instance.ProcessPendingErrorsTask.Wait();

            // Verify crashes logs have been queued to the channel on start.
            _mockChannel.Verify(channel => channel.EnqueueAsync(It.Is<ManagedErrorLog>(log => log.Id == expectedManagedErrorLog.Id)), Times.Once());

            // Simulate and verify sending callback is called.
            _mockChannelGroup.Raise(channel => channel.SendingLog += null, null, new SendingLogEventArgs(expectedManagedErrorLog));
            Assert.IsNotNull(actualSendingReport);
            Assert.AreEqual(expectedManagedErrorLog.Id.ToString(), actualSendingReport.Id);
            Assert.AreEqual(expectedException, actualSendingReport.Exception);
            Assert.IsNotNull(actualSendingReport.Device);
            Assert.AreEqual(expectedManagedErrorLog.AppLaunchTimestamp.Value.Ticks, actualSendingReport.AppStartTime.Ticks);
            Assert.AreEqual(expectedManagedErrorLog.Timestamp.Value.Ticks, actualSendingReport.AppErrorTime.Ticks);
            Assert.IsNull(actualSendingReport.AndroidDetails);
            Assert.IsNull(actualSendingReport.iOSDetails);
            Assert.AreEqual(1, sendingReportCallCount);
            Mock.Get(ErrorLogHelper.Instance).Verify(instance => instance.InstanceRemoveStoredExceptionFile(expectedManagedErrorLog.Id), Times.Never());

            // Check unknown log type does not crash.
            _mockChannelGroup.Raise(channel => channel.SendingLog += null, null, new SendingLogEventArgs(Mock.Of<Log>()));

            // Simulate and verify sent callback is called.
            _mockChannelGroup.Raise(channel => channel.SentLog += null, null, new SentLogEventArgs(expectedManagedErrorLog));
            Assert.AreSame(actualSendingReport, actualSentReport);
            Assert.AreEqual(1, sentReportCallCount);
            Mock.Get(ErrorLogHelper.Instance).Verify(instance => instance.InstanceRemoveStoredExceptionFile(expectedManagedErrorLog.Id), Times.Once());

            // Check unknown log type does not crash.
            _mockChannelGroup.Raise(channel => channel.SentLog += null, null, new SentLogEventArgs(Mock.Of<Log>()));

            // Disable crashes.
            Crashes.SetEnabledAsync(false).Wait();

            // Simulate and verify sending callback isn't called.
            _mockChannelGroup.Raise(channel => channel.SendingLog += null, null, new SendingLogEventArgs(expectedManagedErrorLog));
            Assert.AreEqual(1, sendingReportCallCount);

            // Simulate and verify sent callback isn't called.
            _mockChannelGroup.Raise(channel => channel.SentLog += null, null, new SentLogEventArgs(expectedManagedErrorLog));
            Assert.AreEqual(1, sentReportCallCount);
        }

        [TestMethod]
        public void SubscribeAndUnsubscribeSendingAndFailedToSendCallbacks()
        {
            var mockErrorLogFile = Mock.Of<File>();
            var mockExceptionFile = Mock.Of<File>();
            var mockErrorLogHelper = Mock.Of<ErrorLogHelper>();
            ErrorLogHelper.Instance = mockErrorLogHelper;
            var expectedManagedErrorLog = new ManagedErrorLog { Id = Guid.NewGuid(), AppLaunchTimestamp = DateTime.UtcNow, Timestamp = DateTime.UtcNow, Device = Mock.Of<Microsoft.AppCenter.Ingestion.Models.Device>() };
            var expectedException = new ArgumentException("ttl must be positive");
            var expectedFailedToSendException = new System.IO.IOException("broken pipe");

            // Stub get/read/delete error files.
            Mock.Get(ErrorLogHelper.Instance).Setup(instance => instance.InstanceGetErrorLogFiles()).Returns(new List<File> { mockErrorLogFile });
            Mock.Get(ErrorLogHelper.Instance).Setup(instance => instance.InstanceReadErrorLogFile(mockErrorLogFile)).Returns(expectedManagedErrorLog);
            Mock.Get(ErrorLogHelper.Instance).Setup(instance => instance.InstanceGetStoredExceptionFile(expectedManagedErrorLog.Id)).Returns(mockExceptionFile);
            Mock.Get(ErrorLogHelper.Instance).Setup(instance => instance.InstanceReadExceptionFile(mockExceptionFile)).Returns(expectedException);

            // Subscribe to callbacks.
            ErrorReport actualSendingReport = null;
            var sendingReportCallCount = 0;
            Crashes.SendingErrorReport += (_, e) =>
            {
                actualSendingReport = e.Report;
                sendingReportCallCount++;
            };
            ErrorReport actualFailedToSentReport = null;
            System.Exception actualFailedToSendException = null;
            var failedToSendReportCallCount = 0;
            Crashes.FailedToSendErrorReport += (_, e) =>
            {
                actualFailedToSentReport = e.Report;
                actualFailedToSendException = e.Exception as System.Exception;
                failedToSendReportCallCount++;
            };

            // Start Crashes.
            Crashes.SetEnabledAsync(true).Wait();
            Crashes.Instance.OnChannelGroupReady(_mockChannelGroup.Object, string.Empty);
            Crashes.Instance.ProcessPendingErrorsTask.Wait();

            // Verify crashes logs have been queued to the channel on start.
            _mockChannel.Verify(channel => channel.EnqueueAsync(It.Is<ManagedErrorLog>(log => log.Id == expectedManagedErrorLog.Id)), Times.Once());

            // Simulate and verify sending callback is called.
            _mockChannelGroup.Raise(channel => channel.SendingLog += null, null, new SendingLogEventArgs(expectedManagedErrorLog));
            Assert.IsNotNull(actualSendingReport);
            Assert.AreEqual(expectedManagedErrorLog.Id.ToString(), actualSendingReport.Id);
            Assert.AreEqual(expectedException, actualSendingReport.Exception);
            Assert.IsNotNull(actualSendingReport.Device);
            Assert.AreEqual(expectedManagedErrorLog.AppLaunchTimestamp.Value.Ticks, actualSendingReport.AppStartTime.Ticks);
            Assert.AreEqual(expectedManagedErrorLog.Timestamp.Value.Ticks, actualSendingReport.AppErrorTime.Ticks);
            Assert.IsNull(actualSendingReport.AndroidDetails);
            Assert.IsNull(actualSendingReport.iOSDetails);
            Assert.AreEqual(1, sendingReportCallCount);
            Mock.Get(ErrorLogHelper.Instance).Verify(instance => instance.InstanceRemoveStoredExceptionFile(expectedManagedErrorLog.Id), Times.Never());

            // Check unknown log type does not crash.
            _mockChannelGroup.Raise(channel => channel.SendingLog += null, null, new SendingLogEventArgs(Mock.Of<Log>()));

            // Simulate and verify sent callback is called.
            _mockChannelGroup.Raise(channel => channel.FailedToSendLog += null, null, new FailedToSendLogEventArgs(expectedManagedErrorLog, expectedFailedToSendException));
            Assert.AreSame(actualSendingReport, actualFailedToSentReport);
            Assert.AreSame(expectedFailedToSendException, actualFailedToSendException);
            Assert.AreEqual(1, failedToSendReportCallCount);
            Mock.Get(ErrorLogHelper.Instance).Verify(instance => instance.InstanceRemoveStoredExceptionFile(expectedManagedErrorLog.Id), Times.Once());

            // Check unknown log type does not crash.
            _mockChannelGroup.Raise(channel => channel.FailedToSendLog += null, null, new FailedToSendLogEventArgs(Mock.Of<Log>(), new System.Exception()));

            // Disable crashes.
            Crashes.SetEnabledAsync(false).Wait();

            // Simulate and verify sending callback isn't called.
            _mockChannelGroup.Raise(channel => channel.SendingLog += null, null, new SendingLogEventArgs(expectedManagedErrorLog));
            Assert.AreEqual(1, sendingReportCallCount);

            // Simulate and verify sent callback isn't called.
            _mockChannelGroup.Raise(channel => channel.FailedToSendLog += null, null, new FailedToSendLogEventArgs(expectedManagedErrorLog, new System.Exception()));
            Assert.AreEqual(1, failedToSendReportCallCount);
        }

        [TestMethod]
        public void EventNotTriggeredWhenExceptionFileCannotBeFound()
        {
            var mockErrorLogHelper = Mock.Of<ErrorLogHelper>();
            ErrorLogHelper.Instance = mockErrorLogHelper;
            var expectedManagedErrorLog = new ManagedErrorLog { Id = Guid.NewGuid(), AppLaunchTimestamp = DateTime.UtcNow, Timestamp = DateTime.UtcNow, Device = Mock.Of<Microsoft.AppCenter.Ingestion.Models.Device>() };
            Mock.Get(ErrorLogHelper.Instance)
                .Setup(instance => instance.InstanceGetStoredExceptionFile(expectedManagedErrorLog.Id)).Returns(default(File));

            // Subscribe to callbacks.
            var sendingReportCallCount = 0;
            Crashes.SendingErrorReport += (_, e) =>
            {
                sendingReportCallCount++;
            };
            var sentReportCallCount = 0;
            Crashes.SentErrorReport += (_, e) =>
            {
                sentReportCallCount++;
            };
            var failedToSendReportCallCount = 0;
            Crashes.FailedToSendErrorReport += (_, e) =>
            {
                failedToSendReportCallCount++;
            };

            // Start Crashes.
            Crashes.SetEnabledAsync(true).Wait();
            Crashes.Instance.OnChannelGroupReady(_mockChannelGroup.Object, string.Empty);

            // None of the events work if the exception file is unreadable.
            _mockChannelGroup.Raise(channel => channel.SendingLog += null, null, new SendingLogEventArgs(expectedManagedErrorLog));
            _mockChannelGroup.Raise(channel => channel.SentLog += null, null, new SentLogEventArgs(expectedManagedErrorLog));
            _mockChannelGroup.Raise(channel => channel.FailedToSendLog += null, null, new FailedToSendLogEventArgs(expectedManagedErrorLog, new System.Exception()));
            Assert.AreEqual(0, sendingReportCallCount);
            Assert.AreEqual(0, sentReportCallCount);
            Assert.AreEqual(0, failedToSendReportCallCount);
        }

        [TestMethod]
        public void LastSessionErrorReportIsNullBeforeStart()
        {
            Assert.IsNull(Crashes.GetLastSessionCrashReportAsync().Result);
            Assert.IsFalse(Crashes.HasCrashedInLastSessionAsync().Result);
        }

        [TestMethod]
        public void LastSessionCrashReportWhenEnabledAndCrashOnDisk()
        {
            var oldFile = Mock.Of<File>();
            Mock.Get(oldFile).SetupGet(f => f.LastWriteTime).Returns(DateTime.Now.AddDays(-200));
            var recentFile = Mock.Of<File>();
            Mock.Get(recentFile).SetupGet(f => f.LastWriteTime).Returns(DateTime.Now);
            var expectedFiles = new List<File> { oldFile, recentFile };
            var mockErrorLogHelper = Mock.Of<ErrorLogHelper>();
            ErrorLogHelper.Instance = mockErrorLogHelper;
            var expectedManagedErrorLog = new ManagedErrorLog { Id = Guid.NewGuid(), AppLaunchTimestamp = DateTime.Now, Timestamp = DateTime.Now, Device = new Microsoft.AppCenter.Ingestion.Models.Device() };
            
            // Stub get/read error files.
            Mock.Get(ErrorLogHelper.Instance).Setup(instance => instance.InstanceGetErrorLogFiles()).Returns(expectedFiles);
            Mock.Get(ErrorLogHelper.Instance).Setup(instance => instance.InstanceReadErrorLogFile(recentFile)).Returns(expectedManagedErrorLog);

            // Start crashes service in an enabled state to initiate the process of getting the error report.
            Crashes.SetEnabledAsync(true).Wait();
            Crashes.Instance.OnChannelGroupReady(_mockChannelGroup.Object, string.Empty);
            var hasCrashedInLastSession = Crashes.HasCrashedInLastSessionAsync().Result;
            var lastSessionErrorReport = Crashes.GetLastSessionCrashReportAsync().Result;

            // Verify results.
            Assert.IsNotNull(lastSessionErrorReport);
            Assert.AreEqual(expectedManagedErrorLog.Id.ToString(), lastSessionErrorReport.Id);
            Assert.IsTrue(hasCrashedInLastSession);
        }

        [TestMethod]
        public void LastSessionErrorReportWhenEnabledAndNoCrashOnDisk()
        {
            var mockErrorLogHelper = Mock.Of<ErrorLogHelper>();
            ErrorLogHelper.Instance = mockErrorLogHelper;

            // Stub get/read error files.
            Mock.Get(ErrorLogHelper.Instance).Setup(instance => instance.InstanceGetErrorLogFiles()).Returns(new List<File>());

            // Start crashes service in an enabled state to initiate the process of getting the error report.
            Crashes.SetEnabledAsync(true).Wait();
            Crashes.Instance.OnChannelGroupReady(_mockChannelGroup.Object, string.Empty);
            var hasCrashedInLastSession = Crashes.HasCrashedInLastSessionAsync().Result;
            var lastSessionErrorReport = Crashes.GetLastSessionCrashReportAsync().Result;

            // Verify results.
            Assert.IsNull(lastSessionErrorReport);
            Assert.IsFalse(hasCrashedInLastSession);
        }

        [TestMethod]
        public void GetLastSessionErrorReportWhenEnabledAndInvalidCrashOnDisk()
        {
            var mockErrorLogHelper = Mock.Of<ErrorLogHelper>();
            ErrorLogHelper.Instance = mockErrorLogHelper;
            var mockFile = Mock.Of<File>();
            Mock.Get(mockFile).SetupGet(file => file.LastWriteTime).Returns(DateTime.UtcNow);

            // Stub get/read error files.
            Mock.Get(ErrorLogHelper.Instance).Setup(instance => instance.InstanceGetErrorLogFiles()).Returns(new List<File> { mockFile });
            Mock.Get(ErrorLogHelper.Instance).Setup(instance => instance.InstanceReadErrorLogFile(It.IsAny<File>())).Returns<ManagedErrorLog>(null);

            // Start crashes service in an enabled state to initiate the process of getting the error report.
            Crashes.SetEnabledAsync(true).Wait();
            Crashes.Instance.OnChannelGroupReady(_mockChannelGroup.Object, string.Empty);
            var hasCrashedInLastSession = Crashes.HasCrashedInLastSessionAsync().Result;
            var lastSessionErrorReport = Crashes.GetLastSessionCrashReportAsync().Result;

            // Verify results.
            Assert.IsNull(lastSessionErrorReport);
            Assert.IsFalse(hasCrashedInLastSession);
        }

        [TestMethod]
        public void DisablingCrashesCleansUpLastSessionReport()
        {
            var mockFile = Mock.Of<File>();
            Mock.Get(mockFile).SetupGet(file => file.LastWriteTime).Returns(DateTime.UtcNow);
            var mockErrorLogHelper = Mock.Of<ErrorLogHelper>();
            ErrorLogHelper.Instance = mockErrorLogHelper;
            var expectedManagedErrorLog = new ManagedErrorLog { Id = Guid.NewGuid(), AppLaunchTimestamp = DateTime.Now, Timestamp = DateTime.Now, Device = new Microsoft.AppCenter.Ingestion.Models.Device() };

            // Stub get/read error files.
            Mock.Get(ErrorLogHelper.Instance).Setup(instance => instance.InstanceGetErrorLogFiles()).Returns(new List<File> { mockFile });
            Mock.Get(ErrorLogHelper.Instance).Setup(instance => instance.InstanceReadErrorLogFile(mockFile)).Returns(expectedManagedErrorLog);

            // Start crashes service in an enabled to initiate the process of getting the error report.
            Crashes.SetEnabledAsync(true).Wait();
            Crashes.Instance.OnChannelGroupReady(_mockChannelGroup.Object, string.Empty);
            var hasCrashedInLastSession = Crashes.HasCrashedInLastSessionAsync().Result;
            var lastSessionErrorReport = Crashes.GetLastSessionCrashReportAsync().Result;

            // Make sure that the report is not null.
            Assert.IsNotNull(lastSessionErrorReport);

            // Disable crashes and retrieve the error report again.
            Crashes.SetEnabledAsync(false).Wait();
            hasCrashedInLastSession = Crashes.HasCrashedInLastSessionAsync().Result;
            lastSessionErrorReport = Crashes.GetLastSessionCrashReportAsync().Result;

            // Verify results.
            Assert.IsNull(lastSessionErrorReport);
            Assert.IsFalse(hasCrashedInLastSession);
        }

        [TestMethod]
        public void DoesNotGetLastSessionErrorReportWhenDisabledAndCrashOnDisk()
        {
            var mockFile = Mock.Of<File>();
            Mock.Get(mockFile).SetupGet(file => file.LastWriteTime).Returns(DateTime.UtcNow);
            var mockErrorLogHelper = Mock.Of<ErrorLogHelper>();
            ErrorLogHelper.Instance = mockErrorLogHelper;
            var expectedManagedErrorLog = new ManagedErrorLog { Id = Guid.NewGuid(), AppLaunchTimestamp = DateTime.Now, Timestamp = DateTime.Now, Device = new Microsoft.AppCenter.Ingestion.Models.Device() };

            // Stub get/read error files.
            Mock.Get(ErrorLogHelper.Instance).Setup(instance => instance.InstanceGetErrorLogFiles()).Returns(new List<File> { mockFile });
            Mock.Get(ErrorLogHelper.Instance).Setup(instance => instance.InstanceReadErrorLogFile(mockFile)).Returns(expectedManagedErrorLog);

            // Start crashes service in a disabled state to initiate the process of getting the error report.
            Crashes.SetEnabledAsync(false).Wait();
            Crashes.Instance.OnChannelGroupReady(_mockChannelGroup.Object, string.Empty);
            var hasCrashedInLastSession = Crashes.HasCrashedInLastSessionAsync().Result;
            var lastSessionErrorReport = Crashes.GetLastSessionCrashReportAsync().Result;

            // Verify results.
            Assert.IsNull(lastSessionErrorReport);
            Assert.IsFalse(hasCrashedInLastSession);
        }

        [TestMethod]
        [DataRow(typeof(System.IO.IOException))]
        [DataRow(typeof(PlatformNotSupportedException))]
        [DataRow(typeof(ArgumentOutOfRangeException))]
        public void DoesNotThrowOrHangWhenLastWriteTimeThrows(Type exceptionType)
        {
            // Use reflection to create an exception of the given C# type.
            var exception = exceptionType.GetConstructor(Type.EmptyTypes).Invoke(null) as System.Exception;

            // Mock multiple error log files.
            var oldFile = Mock.Of<File>();
            Mock.Get(oldFile).SetupGet(f => f.LastWriteTime).Throws(exception);
            var recentFile = Mock.Of<File>();
            Mock.Get(recentFile).SetupGet(f => f.LastWriteTime).Throws(exception);
            var expectedFiles = new List<File> { oldFile, recentFile };
            var mockErrorLogHelper = Mock.Of<ErrorLogHelper>();
            ErrorLogHelper.Instance = mockErrorLogHelper;

            // Stub get/read error files.
            Mock.Get(ErrorLogHelper.Instance).Setup(instance => instance.InstanceGetErrorLogFiles()).Returns(expectedFiles);

            // Start crashes service in an enabled state to initiate the process of getting the error report.
            Crashes.SetEnabledAsync(true).Wait();
            Crashes.Instance.OnChannelGroupReady(_mockChannelGroup.Object, string.Empty);
            var hasCrashedInLastSession = Crashes.HasCrashedInLastSessionAsync().Result;
            var lastSessionErrorReport = Crashes.GetLastSessionCrashReportAsync().Result;

            // Verify results.
            Assert.IsNull(lastSessionErrorReport);
            Assert.IsFalse(hasCrashedInLastSession);
        }

        [TestMethod]
        public void LastSessionCrashReportWhenMultipleCrashesAndRecentCrashIsInvalid()
        {
            var oldFile = Mock.Of<File>();
            Mock.Get(oldFile).SetupGet(f => f.LastWriteTime).Returns(DateTime.Now.AddDays(-200));
            var recentFile = Mock.Of<File>();
            Mock.Get(recentFile).SetupGet(f => f.LastWriteTime).Returns(DateTime.Now);
            var expectedFiles = new List<File> { oldFile, recentFile };
            var mockErrorLogHelper = Mock.Of<ErrorLogHelper>();
            ErrorLogHelper.Instance = mockErrorLogHelper;
            var expectedManagedErrorLog = new ManagedErrorLog { Id = Guid.NewGuid(), AppLaunchTimestamp = DateTime.Now, Timestamp = DateTime.Now, Device = new Microsoft.AppCenter.Ingestion.Models.Device() };

            // Stub get/read error files.
            Mock.Get(ErrorLogHelper.Instance).Setup(instance => instance.InstanceGetErrorLogFiles()).Returns(expectedFiles);
            Mock.Get(ErrorLogHelper.Instance).Setup(instance => instance.InstanceReadErrorLogFile(recentFile)).Returns<File>(null);

            // Start crashes service in an enabled state to initiate the process of getting the error report.
            Crashes.SetEnabledAsync(true).Wait();
            Crashes.Instance.OnChannelGroupReady(_mockChannelGroup.Object, string.Empty);
            var hasCrashedInLastSession = Crashes.HasCrashedInLastSessionAsync().Result;
            var lastSessionErrorReport = Crashes.GetLastSessionCrashReportAsync().Result;

            // Verify results.
            Assert.IsNull(lastSessionErrorReport);
            Assert.IsFalse(hasCrashedInLastSession);
        }
        
        [TestMethod]
        public void PlatformNotifyUserConfirmationDefault()
        {
            ErrorLogHelper.Instance = GenerateMockErrorLogHelperWithPendingFile();

            // Start Crashes.
            Crashes.SetEnabledAsync(true).Wait();
            Crashes.Instance.OnChannelGroupReady(_mockChannelGroup.Object, string.Empty);
            Crashes.Instance.ProcessPendingErrorsTask.Wait();

            // Verify the value has been set.
            var alwaysSendValue = AppCenter.Instance.ApplicationSettings.GetValue(Crashes.PrefKeyAlwaysSend, true);
            Assert.IsFalse(alwaysSendValue);
        }

        [TestMethod]
        public void SendCrashReportsOrAwaitUserConfirmationAsyncAlwaysTrue()
        {
            ErrorLogHelper.Instance = GenerateMockErrorLogHelperWithPendingFile();

            // Start Crashes.
            Crashes.SetEnabledAsync(true).Wait();
            AppCenter.Instance.ApplicationSettings.SetValue(Crashes.PrefKeyAlwaysSend, true);
            Crashes.Instance.OnChannelGroupReady(_mockChannelGroup.Object, string.Empty);
            Crashes.Instance.ProcessPendingErrorsTask.Wait();

            // Verify logs have been processed and removed.
            _mockChannel.Verify(channel => channel.EnqueueAsync(It.Is<ManagedErrorLog>(log => log.Id == expectedManagedErrorLog.Id && log.ProcessId == expectedProcessId)), Times.Once());
            var alwaysSendValue = AppCenter.Instance.ApplicationSettings.GetValue(Crashes.PrefKeyAlwaysSend, false);
            Assert.IsTrue(alwaysSendValue);
            Mock.Get(ErrorLogHelper.Instance).Verify(instance => instance.InstanceRemoveStoredErrorLogFile(expectedManagedErrorLog.Id), Times.Once());
        }

        [TestMethod]
        public void SendCrashReportsOrAwaitUserConfirmationAsyncNullCallback()
        {
            ErrorLogHelper.Instance = GenerateMockErrorLogHelperWithPendingFile();

            // Start Crashes. `ShouldAwaitUserConfirmation` is null.
            Crashes.SetEnabledAsync(true).Wait();
            Crashes.Instance.OnChannelGroupReady(_mockChannelGroup.Object, string.Empty);
            Crashes.Instance.ProcessPendingErrorsTask.Wait();

            // Verify logs have been processed and removed.
            _mockChannel.Verify(channel => channel.EnqueueAsync(It.Is<ManagedErrorLog>(log => log.Id == expectedManagedErrorLog.Id && log.ProcessId == expectedProcessId)), Times.Once());
            var alwaysSendValue = AppCenter.Instance.ApplicationSettings.GetValue(Crashes.PrefKeyAlwaysSend, true);
            Assert.IsFalse(alwaysSendValue);
            Mock.Get(ErrorLogHelper.Instance).Verify(instance => instance.InstanceRemoveStoredErrorLogFile(expectedManagedErrorLog.Id), Times.Once());
        }

        [TestMethod]
        public void SendCrashReportsOrAwaitUserConfirmationAsyncFalseCallback()
        {
            ErrorLogHelper.Instance = GenerateMockErrorLogHelperWithPendingFile();

            // Start Crashes.
            Crashes.SetEnabledAsync(true).Wait();
            Crashes.ShouldAwaitUserConfirmation = () => false;
            Crashes.Instance.OnChannelGroupReady(_mockChannelGroup.Object, string.Empty);
            Crashes.Instance.ProcessPendingErrorsTask.Wait();

            // Verify the logs have not been processed and have been removed.
            _mockChannel.Verify(channel => channel.EnqueueAsync(It.Is<ManagedErrorLog>(log => log.Id == expectedManagedErrorLog.Id && log.ProcessId == expectedProcessId)), Times.Once());
            var alwaysSendValue = AppCenter.Instance.ApplicationSettings.GetValue(Crashes.PrefKeyAlwaysSend, true);
            Assert.IsFalse(alwaysSendValue);
            Mock.Get(ErrorLogHelper.Instance).Verify(instance => instance.InstanceRemoveStoredErrorLogFile(expectedManagedErrorLog.Id), Times.Once());
        }

        [TestMethod]
        public void SendCrashReportsOrAwaitUserConfirmationAsyncTrueCallback()
        {
            ErrorLogHelper.Instance = GenerateMockErrorLogHelperWithPendingFile();

            // Start Crashes.
            Crashes.SetEnabledAsync(true).Wait();
            Crashes.ShouldAwaitUserConfirmation = () => true;
            Crashes.Instance.OnChannelGroupReady(_mockChannelGroup.Object, string.Empty);
            Crashes.Instance.ProcessPendingErrorsTask.Wait();

            // Verify nothing in HandleUserConfirmationAsync has been called.
            _mockChannel.Verify(channel => channel.EnqueueAsync(It.Is<ManagedErrorLog>(log => log.Id == expectedManagedErrorLog.Id && log.ProcessId == expectedProcessId)), Times.Never());
            var alwaysSendValue = AppCenter.Instance.ApplicationSettings.GetValue(Crashes.PrefKeyAlwaysSend, true);
            Assert.IsFalse(alwaysSendValue);
            Mock.Get(ErrorLogHelper.Instance).Verify(instance => instance.InstanceRemoveStoredErrorLogFile(expectedManagedErrorLog.Id), Times.Never());
        }

        [TestMethod]
        public void HandleUserConfirmationAsyncDontSend()
        {
            ErrorLogHelper.Instance = GenerateMockErrorLogHelperWithPendingFile();

            // Start Crashes.
            Crashes.SetEnabledAsync(true).Wait();

            // Avoids processing the logs during the ProcessPendingErrorsTask
            Crashes.ShouldAwaitUserConfirmation = () => true;
            Crashes.Instance.OnChannelGroupReady(_mockChannelGroup.Object, string.Empty);
            Crashes.Instance.ProcessPendingErrorsTask.Wait();
            Crashes.NotifyUserConfirmation(UserConfirmation.DontSend);

            // Verify the logs have not been processed and have been removed.
            _mockChannel.Verify(channel => channel.EnqueueAsync(It.Is<ManagedErrorLog>(log => log.Id == expectedManagedErrorLog.Id && log.ProcessId == expectedProcessId)), Times.Never());
            var alwaysSendValue = AppCenter.Instance.ApplicationSettings.GetValue(Crashes.PrefKeyAlwaysSend, true);
            Assert.IsFalse(alwaysSendValue);
            Mock.Get(ErrorLogHelper.Instance).Verify(instance => instance.InstanceRemoveStoredErrorLogFile(expectedManagedErrorLog.Id), Times.Once());
        }

        [TestMethod]
        public void HandleUserConfirmationAsyncSend()
        {
            ErrorLogHelper.Instance = GenerateMockErrorLogHelperWithPendingFile();

            // Start Crashes.
            Crashes.SetEnabledAsync(true).Wait();

            // Avoids processing the logs during the ProcessPendingErrorsTask
            Crashes.ShouldAwaitUserConfirmation = () => true;
            Crashes.Instance.OnChannelGroupReady(_mockChannelGroup.Object, string.Empty);
            Crashes.Instance.ProcessPendingErrorsTask.Wait();
            Crashes.NotifyUserConfirmation(UserConfirmation.Send);

            // Verify logs have been processed and removed.
            _mockChannel.Verify(channel => channel.EnqueueAsync(It.Is<ManagedErrorLog>(log => log.Id == expectedManagedErrorLog.Id && log.ProcessId == expectedProcessId)), Times.Once());
            var alwaysSendValue = AppCenter.Instance.ApplicationSettings.GetValue(Crashes.PrefKeyAlwaysSend, true);
            Assert.IsFalse(alwaysSendValue);
            Mock.Get(ErrorLogHelper.Instance).Verify(instance => instance.InstanceRemoveStoredErrorLogFile(expectedManagedErrorLog.Id), Times.Once());
        }

        [TestMethod]
        public void HandleUserConfirmationAsyncAlwaysSend()
        {
            ErrorLogHelper.Instance = GenerateMockErrorLogHelperWithPendingFile();

            // Start Crashes.
            Crashes.SetEnabledAsync(true).Wait();

            // Avoids processing the logs during the ProcessPendingErrorsTask
            Crashes.ShouldAwaitUserConfirmation = () => true;
            Crashes.Instance.OnChannelGroupReady(_mockChannelGroup.Object, string.Empty);
            Crashes.Instance.ProcessPendingErrorsTask.Wait();
            Crashes.NotifyUserConfirmation(UserConfirmation.AlwaysSend);

            // Verify logs have been processed and removed, alwaysSendValue is saved.
            _mockChannel.Verify(channel => channel.EnqueueAsync(It.Is<ManagedErrorLog>(log => log.Id == expectedManagedErrorLog.Id && log.ProcessId == expectedProcessId)), Times.Once());
            var alwaysSendValue = AppCenter.Instance.ApplicationSettings.GetValue(Crashes.PrefKeyAlwaysSend, false);
            Assert.IsTrue(alwaysSendValue);
            Mock.Get(ErrorLogHelper.Instance).Verify(instance => instance.InstanceRemoveStoredErrorLogFile(expectedManagedErrorLog.Id), Times.Once());
        }

        /// <summary>
        /// Convenience function to create a mock ErrorLogHelper with a file added.
        /// </summary>
        /// <returns>The mock error log helper.</returns>
        private ErrorLogHelper GenerateMockErrorLogHelperWithPendingFile()
        {
            var mockErrorLogFile = Mock.Of<File>();
            var mockErrorLogHelper = Mock.Of<ErrorLogHelper>();
            ErrorLogHelper.Instance = mockErrorLogHelper;

            // Stub get/read/delete error files.
            Mock.Get(mockErrorLogHelper).Setup(instance => instance.InstanceGetErrorLogFiles()).Returns(new List<File> { mockErrorLogFile });
            Mock.Get(mockErrorLogHelper).Setup(instance => instance.InstanceReadErrorLogFile(mockErrorLogFile)).Returns(expectedManagedErrorLog);
            return mockErrorLogHelper;
        }
    }
}<|MERGE_RESOLUTION|>--- conflicted
+++ resolved
@@ -1,14 +1,11 @@
 ﻿// Copyright (c) Microsoft Corporation. All rights reserved.
 // Licensed under the MIT License.
 
-<<<<<<< HEAD
-=======
 using System;
 using System.Collections.Generic;
 using System.Diagnostics;
 using System.Threading;
 using System.Threading.Tasks;
->>>>>>> 30f7f63e
 using Microsoft.AppCenter.Channel;
 using Microsoft.AppCenter.Crashes.Ingestion.Models;
 using Microsoft.AppCenter.Crashes.Utils;
@@ -60,13 +57,10 @@
             ErrorLogHelper.Instance = null;
             ApplicationLifecycleHelper.Instance = null;
             Crashes.Instance = null;
-<<<<<<< HEAD
             Crashes.ShouldProcessErrorReport = null;
             Crashes.ShouldAwaitUserConfirmation = null;
             Crashes.GetErrorAttachments = null;
-=======
             AppCenter.Instance.ApplicationSettings.Remove(Crashes.PrefKeyAlwaysSend);
->>>>>>> 30f7f63e
         }
 
         [TestMethod]
