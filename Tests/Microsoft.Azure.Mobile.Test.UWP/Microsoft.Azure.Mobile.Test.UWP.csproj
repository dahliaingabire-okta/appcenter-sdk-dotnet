--- conflicted
+++ resolved
@@ -59,8 +59,7 @@
     <DefineConstants>TRACE;NETFX_CORE;WINDOWS_UWP</DefineConstants>
     <Optimize>true</Optimize>
     <NoWarn>;2008</NoWarn>
-    <DebugType>pdbonly</DebugType>
-    <PlatformTarget>ARM</PlatformTarget>
+    <DebugType>pdbonly</DebugType>    <PlatformTarget>ARM</PlatformTarget>
     <UseVSHostingProcess>false</UseVSHostingProcess>
     <ErrorReport>prompt</ErrorReport>
     <Prefer32Bit>true</Prefer32Bit>
@@ -103,13 +102,10 @@
     <Compile Include="Ingestion\Http\RetryableTest.cs" />
     <Compile Include="Channel\ChannelTest.cs" />
     <Compile Include="Channel\TestChannelGroup.cs" />
-<<<<<<< HEAD
 
-=======
     <Compile Include="MobileCenterTest.cs" />
     <Compile Include="MockIngestion.cs" />
     <Compile Include="MockMobileCenterService.cs" />
->>>>>>> 0394f5a8
     <Compile Include="Properties\AssemblyInfo.cs" />
     <Compile Include="Storage\FakeStorageTest.cs" />
     <Compile Include="Storage\MockStorage.cs" />
